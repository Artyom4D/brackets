--- conflicted
+++ resolved
@@ -75,7 +75,7 @@
             var $filenameDiv = $(value).find(".filename");
             // This only checks filename here. If there are multiple documents with the same filename
             // (in different directories), this test will fail.
-            // This needs to be fixed once we have proper document<-->editor mapping.
+            // TODO: This needs to be fixed by connecting this method with a specific inline editor's state
             if ($filenameDiv.text() === doc.file.name) {
                 _showDirtyIndicator($filenameDiv.find(".dirty-indicator"), doc.isDirty);
             }
@@ -167,11 +167,11 @@
      * TODO (issue #424): move to createInlineEditorFromText()
      * @private
      */
-    function _createInlineEditorDecorations(editor, fileEntry) {
+    function _createInlineEditorDecorations(editor, doc) {
         // create the filename div
         var filenameDiv = $('<div class="filename" style="visibility: hidden"/>')
             .append('<div class="dirty-indicator"/>')
-            .append(fileEntry.name);
+            .append(doc.file.name);
         
         // add inline editor styling
         $(editor.getScrollerElement())
@@ -182,9 +182,8 @@
         // update the current inline editor immediately
         // use setTimeout to allow filenameDiv to render first
         setTimeout(function () {
-            var document = DocumentManager.getDocumentForFile(fileEntry);
             _updateInlineEditorFilename(_editorHolderWidth(), filenameDiv);
-            _showDirtyIndicator(filenameDiv.find(".dirty-indicator"), document ? document.isDirty : false);
+            _showDirtyIndicator(filenameDiv.find(".dirty-indicator"), doc.isDirty);
             filenameDiv.css("visibility", "");
         }, 0);
     }
@@ -227,44 +226,22 @@
                 if (rules && rules.length > 0) {
                     var rule = rules[0];  // For Sprint 4 we use the first match only
                     
-<<<<<<< HEAD
                     var inlineInfo = _showTextRangeInInlineEditor(editor, rule.document, rule.lineStart, rule.lineEnd);
                     
                     // track inlineEditor content removal
                     inlineInfo.content.addEventListener("DOMNodeRemovedFromDocument", _inlineEditorRemoved);
-                    _createInlineEditorDecorations(inlineInfo.editor, rule.document.file.name);
+                    _createInlineEditorDecorations(inlineInfo.editor, rule.document);
                     
                     _htmlToCSSProviderContent.push(inlineInfo.content);
                     
-                    // Manaully position filename div's. Can't use CSS positioning in this case
+                    // Manually position filename div's. Can't use CSS positioning in this case
                     // since the label is relative to the window boundary, not CodeMirror.
                     if (_htmlToCSSProviderContent.length > 0) {
-                        $(window).bind("resize", _updateAllFilenames);
+                        $(window).on("resize", _updateAllFilenames);
+                        $(DocumentManager).on("dirtyFlagChange", _dirtyFlagChangeHandler);
                     }
                     
                     result.resolve(inlineInfo);
-=======
-                    _showTextRangeInInlineEditor(editor, rule.source, rule.lineStart, rule.lineEnd)
-                        .done(function (inlineInfo) {
-                            // track inlineEditor content removal
-                            inlineInfo.content.addEventListener("DOMNodeRemovedFromDocument", _inlineEditorRemoved);
-                            _createInlineEditorDecorations(inlineInfo.editor, rule.source);
-                            
-                            _htmlToCSSProviderContent.push(inlineInfo.content);
-                            
-                            // Manaully position filename div's. Can't use CSS positioning in this case
-                            // since the label is relative to the window boundary, not CodeMirror.
-                            if (_htmlToCSSProviderContent.length > 0) {
-                                $(window).on("resize", _updateAllFilenames);
-                                $(DocumentManager).on("dirtyFlagChange", _dirtyFlagChangeHandler);
-                            }
-                            
-                            result.resolve(inlineInfo);
-                        })
-                        .fail(function () {
-                            result.reject();
-                        });
->>>>>>> 9c019efd
                 } else {
                     // No matching rules were found.
                     result.reject();
