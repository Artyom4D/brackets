/*
 * Copyright (c) 2012 Adobe Systems Incorporated. All rights reserved.
 *
 * Permission is hereby granted, free of charge, to any person obtaining a
 * copy of this software and associated documentation files (the "Software"),
 * to deal in the Software without restriction, including without limitation
 * the rights to use, copy, modify, merge, publish, distribute, sublicense,
 * and/or sell copies of the Software, and to permit persons to whom the
 * Software is furnished to do so, subject to the following conditions:
 *
 * The above copyright notice and this permission notice shall be included in
 * all copies or substantial portions of the Software.
 *
 * THE SOFTWARE IS PROVIDED "AS IS", WITHOUT WARRANTY OF ANY KIND, EXPRESS OR
 * IMPLIED, INCLUDING BUT NOT LIMITED TO THE WARRANTIES OF MERCHANTABILITY,
 * FITNESS FOR A PARTICULAR PURPOSE AND NONINFRINGEMENT. IN NO EVENT SHALL THE
 * AUTHORS OR COPYRIGHT HOLDERS BE LIABLE FOR ANY CLAIM, DAMAGES OR OTHER
 * LIABILITY, WHETHER IN AN ACTION OF CONTRACT, TORT OR OTHERWISE, ARISING
 * FROM, OUT OF OR IN CONNECTION WITH THE SOFTWARE OR THE USE OR OTHER
 * DEALINGS IN THE SOFTWARE.
 *
 */


/*jslint vars: true, plusplus: true, devel: true, nomen: true, indent: 4, maxerr: 50, regexp: true */
/*global define, $, brackets, window */

define(function (require, exports, module) {
    "use strict";
    
    // Load dependent modules
    var AppInit             = require("utils/AppInit"),
        CommandManager      = require("command/CommandManager"),
        Commands            = require("command/Commands"),
        ProjectManager      = require("project/ProjectManager"),
        DocumentManager     = require("document/DocumentManager"),
        EditorManager       = require("editor/EditorManager"),
<<<<<<< HEAD
        FileSystem          = require("filesystem/FileSystem"),
=======
        ImageViewer         = require("editor/ImageViewer"),
>>>>>>> f244f624
        FileUtils           = require("file/FileUtils"),
        FileViewController  = require("project/FileViewController"),
        InMemoryFile        = require("document/InMemoryFile"),
        StringUtils         = require("utils/StringUtils"),
        Async               = require("utils/Async"),
        Dialogs             = require("widgets/Dialogs"),
        DefaultDialogs      = require("widgets/DefaultDialogs"),
        Strings             = require("strings"),
        PopUpManager        = require("widgets/PopUpManager"),
        PreferencesManager  = require("preferences/PreferencesManager"),
        PerfUtils           = require("utils/PerfUtils"),
        KeyEvent            = require("utils/KeyEvent"),
        LanguageManager     = require("language/LanguageManager");
    
    /**
     * Handlers for commands related to document handling (opening, saving, etc.)
     */
    
    /** @type {jQueryObject} Container for label shown above editor; must be an inline element */
    var _$title = null;
    /** @type {jQueryObject} Container for dirty dot; must be an inline element */
    var _$dirtydot = null;
    /** @type {jQueryObject} Container for _$title; need not be an inline element */
    var _$titleWrapper = null;
    /** @type {string} Label shown above editor for current document: filename and potentially some of its path */
    var _currentTitlePath = null;
    /** @type {string} String template for window title. Use emdash on mac only. */
    var WINDOW_TITLE_STRING = (brackets.platform !== "mac") ? "{0} - {1}" : "{0} \u2014 {1}";
    
    /** @type {jQueryObject} Container for _$titleWrapper; if changing title changes this element's height, must kick editor to resize */
    var _$titleContainerToolbar = null;
    /** @type {Number} Last known height of _$titleContainerToolbar */
    var _lastToolbarHeight = null;
    
    /** @type {Number} index to use for next, new Untitled document */
    var _nextUntitledIndexToUse = 1;
    
    /** Unique token used to indicate user-driven cancellation of Save As (as opposed to file IO error) */
    var USER_CANCELED = { userCanceled: true };

    function updateTitle() {
        var currentDoc = DocumentManager.getCurrentDocument(),
            windowTitle = brackets.config.app_title;

        if (!brackets.nativeMenus) {
            if (currentDoc) {
                _$title.text(_currentTitlePath);
                _$title.attr("title", currentDoc.file.fullPath);
                // dirty dot is always in DOM so layout doesn't change, and visibility is toggled
                _$dirtydot.css("visibility", (currentDoc.isDirty) ? "visible" : "hidden");
            } else {
                _$title.text("");
                _$title.attr("title", "");
                _$dirtydot.css("visibility", "hidden");
            }
        
            // Set _$titleWrapper to a fixed width just large enough to accomodate _$title. This seems equivalent to what
            // the browser would do automatically, but the CSS trick we use for layout requires _$titleWrapper to have a
            // fixed width set on it (see the "#titlebar" CSS rule for details).
            _$titleWrapper.css("width", "");
            var newWidth = _$title.width();
            _$titleWrapper.css("width", newWidth);
            
            // Changing the width of the title may cause the toolbar layout to change height, which needs to resize the
            // editor beneath it (toolbar changing height due to window resize is already caught by EditorManager).
            var newToolbarHeight = _$titleContainerToolbar.height();
            if (_lastToolbarHeight !== newToolbarHeight) {
                _lastToolbarHeight = newToolbarHeight;
                EditorManager.resizeEditor();
            }
        }

        // build shell/browser window title, e.g. "• file.html — Brackets"
        if (currentDoc) {
            windowTitle = StringUtils.format(WINDOW_TITLE_STRING, _currentTitlePath, windowTitle);
            windowTitle = (currentDoc.isDirty) ? "• " + windowTitle : windowTitle;
        }

        // update shell/browser window title
        window.document.title = windowTitle;
    }
    
    /**
     * Returns a short title for a given document.
     *
     * @param {Document} doc
     * @return {string} - a short title for doc.
     */
    function _shortTitleForDocument(doc) {
        var fullPath = doc.file.fullPath;
        
        // If the document is untitled then return the filename, ("Untitled-n.ext");
        // otherwise show the project-relative path if the file is inside the
        // current project or the full absolute path if it's not in the project.
        if (doc.isUntitled()) {
            return fullPath.substring(fullPath.lastIndexOf("/") + 1);
        } else {
            return ProjectManager.makeProjectRelativeIfPossible(fullPath);
        }
    }
    
    function updateDocumentTitle() {
        var newDocument = DocumentManager.getCurrentDocument();

        // TODO: This timer is causing a "Recursive tests with the same name are not supporte"
        // exception. This code should be removed (if not needed), or updated with a unique
        // timer name (if needed).
        // var perfTimerName = PerfUtils.markStart("DocumentCommandHandlers._onCurrentDocumentChange():\t" + (!newDocument || newDocument.file.fullPath));
        
        if (newDocument) {
            _currentTitlePath = _shortTitleForDocument(newDocument);
        } else {
            _currentTitlePath = null;
        }
        
        // Update title text & "dirty dot" display
        updateTitle();

        // PerfUtils.addMeasurement(perfTimerName);
    }
    
    function handleDirtyChange(event, changedDoc) {
        var currentDoc = DocumentManager.getCurrentDocument();
        
        if (currentDoc && changedDoc.file.fullPath === currentDoc.file.fullPath) {
            updateTitle();
        }
    }

    /**
     * @private
     * Creates a document and displays an editor for the specified file path.
     * @param {!string} fullPath
     * @param {boolean=} silent If true, don't show error message
     * @return {$.Promise} a jQuery promise that will either
     * - be resolved with a document for the specified file path or
     * - be resolved without document, i.e. when an image is displayed or
     * - be rejected if the file can not be read.
     */
    function doOpen(fullPath, silent) {
        var result = new $.Deferred();

        if (!fullPath) {
            console.error("doOpen() called without fullPath");
            result.reject();
        } else {
            var perfTimerName = PerfUtils.markStart("Open File:\t" + fullPath);
            result.always(function () {
                PerfUtils.addMeasurement(perfTimerName);
            });
<<<<<<< HEAD
            
            // Load the file if it was never open before, and then switch to it in the UI
            DocumentManager.getDocumentForPath(fullPath)
                .done(function (doc) {
                    DocumentManager.setCurrentDocument(doc);
                    result.resolve(doc);
                })
                .fail(function (fileError) {
                    function _cleanup() {
                        // For performance, we do lazy checking of file existence, so it may be in working set
                        DocumentManager.removeFromWorkingSet(FileSystem.getFileForPath(fullPath));
                        EditorManager.focusEditor();
                        result.reject();
                    }
                    
                    if (silent) {
                        _cleanup();
                    } else {
                        FileUtils.showFileOpenError(fileError, fullPath).done(_cleanup);
                    }
                });
=======
            var mode = LanguageManager.getLanguageForPath(fullPath);
            if (mode.getId() === "image") {
                var $imageHolder = ImageViewer.getImageHolder(fullPath);
                EditorManager.showCustomViewer($imageHolder, fullPath);
                result.resolve();
            } else {
                // Load the file if it was never open before, and then switch to it in the UI
                DocumentManager.getDocumentForPath(fullPath)
                    .done(function (doc) {
                        DocumentManager.setCurrentDocument(doc);
                        result.resolve(doc);
                    })
                    .fail(function (fileError) {
                        function _cleanup() {
                            // For performance, we do lazy checking of file existence, so it may be in working set
                            DocumentManager.removeFromWorkingSet(new NativeFileSystem.FileEntry(fullPath));
                            EditorManager.focusEditor();
                            result.reject();
                        }
                        
                        if (silent) {
                            _cleanup();
                        } else {
                            FileUtils.showFileOpenError(fileError.name, fullPath).done(_cleanup);
                        }
                    });
            }
>>>>>>> f244f624
        }

        return result.promise();
    }
    
    /**
     * @private
     * Used to track the default directory for the file open dialog
     */
    var _defaultOpenDialogFullPath = null;
    
    /**
     * @private
     * Creates a document and displays an editor for the specified file path.
     * If no path is specified, a file prompt is provided for input.
     * @param {?string} fullPath - The path of the file to open; if it's null we'll prompt for it
     * @param {boolean=} silent - If true, don't show error message
     * @return {$.Promise} a jQuery promise that will be resolved with a new
     * document for the specified file path or be resolved without document, i.e. when an image is displayed, 
     * or rejected if the file can not be read.
     */
    function _doOpenWithOptionalPath(fullPath, silent) {
        var result;
        if (!fullPath) {
            // Create placeholder deferred
            result = new $.Deferred();
            
            //first time through, default to the current project path
            if (!_defaultOpenDialogFullPath) {
                _defaultOpenDialogFullPath = ProjectManager.getProjectRoot().fullPath;
            }
            // Prompt the user with a dialog
            FileSystem.showOpenDialog(true, false, Strings.OPEN_FILE, _defaultOpenDialogFullPath, null, function (err, paths) {
                if (!err) {
                    if (paths.length > 0) {
                        // Add all files to the working set without verifying that
                        // they still exist on disk (for faster opening)
                        var filesToOpen = [];
                        paths.forEach(function (file) {
                            filesToOpen.push(FileSystem.getFileForPath(file));
                        });
                        DocumentManager.addListToWorkingSet(filesToOpen);
                        
                        doOpen(paths[paths.length - 1], silent)
                            .done(function (doc) {
                                //  doc may be null, i.e. if an image has been opened.
                                // Then we do not add the opened file to the working set.
                                if (doc) {
                                    DocumentManager.addToWorkingSet(doc.file);
                                }
                                _defaultOpenDialogFullPath = FileUtils.getDirectoryPath(EditorManager.getCurrentlyViewedPath);
                            })
                            // Send the resulting document that was opened
                            .then(result.resolve, result.reject);
                    } else {
                        // Reject if the user canceled the dialog
                        result.reject();
                    }
                }
            });
        } else {
            result = doOpen(fullPath, silent);
        }
        
        return result.promise();
    }

    /**
     * @private
     * Splits a decorated file path into its parts.
     * @param {?string} path - a string of the form "fullpath[:lineNumber[:columnNumber]]"
     * @return {{path: string, line: ?number, column: ?number}}
     */
    function _parseDecoratedPath(path) {
        var result = {path: path, line: null, column: null};
        if (path) {
            // If the path has a trailing :lineNumber and :columnNumber, strip
            // these off and assign to result.line and result.column.
            var matchResult = /(.+?):([0-9]+)(:([0-9]+))?$/.exec(path);
            if (matchResult) {
                result.path = matchResult[1];
                if (matchResult[2]) {
                    result.line = parseInt(matchResult[2], 10);
                }
                if (matchResult[4]) {
                    result.column = parseInt(matchResult[4], 10);
                }
            }
        }
        return result;
    }

    /**
     * Opens the given file and makes it the current document. Does NOT add it to the working set.
     * @param {!{fullPath:string}} Params for FILE_OPEN command;
     * the fullPath string is of the form "path[:lineNumber[:columnNumber]]"
     * lineNumber and columnNumber are 1-origin: the very first line is line 1, and the very first column is column 1.
     */
    function handleFileOpen(commandData) {
        var fileInfo = _parseDecoratedPath(commandData ? commandData.fullPath : null),
            silent = commandData ? commandData.silent : false;
        return _doOpenWithOptionalPath(fileInfo.path, silent)
            .always(function () {
                // If a line and column number were given, position the editor accordingly.
                if (fileInfo.line !== null) {
                    if (fileInfo.column === null || (fileInfo.column <= 0)) {
                        fileInfo.column = 1;
                    }
                    // setCursorPos expects line/column numbers as 0-origin, so we subtract 1
                    EditorManager.getCurrentFullEditor().setCursorPos(fileInfo.line - 1, fileInfo.column - 1, true);
                }
                
                // Give the editor focus
                EditorManager.focusEditor();
            });
        // Testing notes: here are some recommended manual tests for handleFileOpen, on macintosh.
        // Do all tests with brackets already running, and also with brackets not already running.
        //
        // drag a file onto brackets icon in desktop (this uses undecorated paths)
        // drag a file onto brackets icon in taskbar (this uses undecorated paths)
        // open a file from brackets sidebar (this uses undecorated paths)
        // from command line: ...../Brackets.app/Contents path         - where 'path' is undecorated
        // from command line: ...../Brackets.app path                  - where 'path' has the form "path:line"
        // from command line: ...../Brackets.app path                  - where 'path' has the form "path:line:column"
        // from command line: open -a ...../Brackets.app path          - where 'path' is undecorated
        // do "View Source" from Adobe Scout version 1.2 or newer (this will use decorated paths of the form "path:line:column")
    }

    /**
     * Opens the given file, makes it the current document, AND adds it to the working set.
     * @param {!{fullPath:string, index:number=, forceRedraw:boolean}} commandData  File to open; optional position in
     *   working set list (defaults to last); optional flag to force working set redraw
     */
    function handleFileAddToWorkingSet(commandData) {
        return handleFileOpen(commandData).done(function (doc) {
            // addToWorkingSet is synchronous
            DocumentManager.addToWorkingSet(doc.file, commandData.index, commandData.forceRedraw);
        });
    }

    /**
     * @private
     * Ensures the suggested file name doesn't already exit.
     * @param {string} dir  The directory to use
     * @param {string} baseFileName  The base to start with, "-n" will get appened to make unique
     * @param {string} fileExt  The file extension
     * @param {boolean} isFolder True if the suggestion is for a folder name
     * @return {$.Promise} a jQuery promise that will be resolved with a unique name starting with
     *   the given base name
     */
    function _getUntitledFileSuggestion(dir, baseFileName, fileExt, isFolder) {
        var result = new $.Deferred();
        var suggestedName = baseFileName + "-" + _nextUntitledIndexToUse++ + fileExt;

        result.progress(function attemptNewName(suggestedName) {
            if (_nextUntitledIndexToUse > 99) {
                //we've tried this enough
                result.reject();
                return;
            }
            
            var path = dir + "/" + suggestedName;
            var entry = isFolder ? FileSystem.getDirectoryForPath(path) : FileSystem.getFileForPath(path);
            
            entry.exists(function (exists) {
                if (exists) {
                    //file exists, notify to the next progress
                    result.notify(baseFileName + "-" + _nextUntitledIndexToUse + fileExt, _nextUntitledIndexToUse + 1);
                } else {
                    result.resolve(suggestedName);
                }
            });
        });

        //kick it off
        result.notify(suggestedName);

        return result.promise();
    }

    /**
     * Prevents re-entrancy into handleFileNewInProject()
     *
     * handleFileNewInProject() first prompts the user to name a file and then asynchronously writes the file when the
     * filename field loses focus. This boolean prevent additional calls to handleFileNewInProject() when an existing
     * file creation call is outstanding
     */
    var fileNewInProgress = false;
    
    /**
     * Bottleneck function for creating new files and folders in the project tree.
     */
    function _handleNewItemInProject(isFolder) {
        if (fileNewInProgress) {
            ProjectManager.forceFinishRename();
            return;
        }
        fileNewInProgress = true;

        // Determine the directory to put the new file
        // If a file is currently selected in the tree, put it next to it.
        // If a directory is currently selected in the tree, put it in it.
        // If an Untitled document is selected or nothing is selected in the tree, put it at the root of the project.
        // (Note: 'selected' may be an item that's selected in the working set and not the tree; but in that case
        // ProjectManager.createNewItem() ignores the baseDir we give it and falls back to the project root on its own)
        var baseDir,
            selected = ProjectManager.getSelectedItem();
        if ((!selected) || (selected instanceof InMemoryFile)) {
            selected = ProjectManager.getProjectRoot();
        }
        
        baseDir = selected.fullPath;
        if (selected.isFile) {
            baseDir = baseDir.substr(0, baseDir.lastIndexOf("/"));
        }
        
        // Create the new node. The createNewItem function does all the heavy work
        // of validating file name, creating the new file and selecting.
        var deferred = _getUntitledFileSuggestion(baseDir, Strings.UNTITLED, "", isFolder);
        var createWithSuggestedName = function (suggestedName) {
            ProjectManager.createNewItem(baseDir, suggestedName, false, isFolder)
                .then(deferred.resolve, deferred.reject, deferred.notify)
                .always(function () { fileNewInProgress = false; });
        };

        deferred.done(createWithSuggestedName);
        deferred.fail(function createWithDefault() { createWithSuggestedName("Untitled"); });
        return deferred;
    }

    /**
     * Create a new untitled document in the working set, and make it the current document.
     * Promise is resolved (synchronously) with the newly-created Document.
     */
    function handleFileNew() {
        var doc = DocumentManager.createUntitledDocument(_nextUntitledIndexToUse++, "");
        DocumentManager.setCurrentDocument(doc);
        EditorManager.focusEditor();
        
        return new $.Deferred().resolve(doc).promise();
    }
    
    /**
     * Create a new file in the project tree.
     */
    function handleFileNewInProject() {
        _handleNewItemInProject(false);
    }
    
    /**
     * Create a new folder in the project tree.
     */
    function handleNewFolderInProject() {
        _handleNewItemInProject(true);
    }

    /**
     * @private
     * Shows an Error modal dialog
     * @param {string} name
     * @param {string} path
     * @return {Dialog}
     */
    function _showSaveFileError(name, path) {
        return Dialogs.showModalDialog(
            DefaultDialogs.DIALOG_ID_ERROR,
            Strings.ERROR_SAVING_FILE_TITLE,
            StringUtils.format(
                Strings.ERROR_SAVING_FILE,
                StringUtils.breakableUrl(path),
                FileUtils.getFileErrorString(name)
            )
        );
    }
    
    /**
     * Saves a document to its existing path. Does NOT support untitled documents.
     * @param {!Document} docToSave
     * @return {$.Promise} a promise that is resolved with the FileEntry of docToSave (to mirror
     *   the API of _doSaveAs()). Rejected in case of IO error (after error dialog dismissed).
     */
    function doSave(docToSave) {
        var result = new $.Deferred(),
            fileEntry = docToSave.file;
        
        function handleError(error) {
            _showSaveFileError(error, fileEntry.fullPath)
                .done(function () {
                    result.reject(error);
                });
        }
            
        if (docToSave && docToSave.isDirty) {
            var file = docToSave.file;
            var writeError = false;
            
            file.write(docToSave.getText(true), function (err) {
                if (!err) {
                    docToSave.notifySaved();
                    result.resolve();
                } else {
                    handleError(err, file);
                }
            });
        } else {
            result.resolve(fileEntry);
        }
        result.always(function () {
            EditorManager.focusEditor();
        });
        return result.promise();
    }
    
    /**
     * Reverts the Document to the current contents of its file on disk. Discards any unsaved changes
     * in the Document.
     * @param {Document} doc
     * @return {$.Promise} a Promise that's resolved when done, or rejected with a filesystem.Error if the
     *      file cannot be read (after showing an error dialog to the user).
     */
    function doRevert(doc) {
        var result = new $.Deferred();
        
        FileUtils.readAsText(doc.file)
            .done(function (text, readTimestamp) {
                doc.refreshText(text, readTimestamp);
                result.resolve();
            })
            .fail(function (error) {
                FileUtils.showFileOpenError(error, doc.file.fullPath)
                    .done(function () {
                        result.reject(error);
                    });
            });
        
        return result.promise();
    }
    
    /**
     * Opens the native OS save as dialog and saves document.
     * The original document is reverted in case it was dirty.
     * Text selection and cursor position from the original document
     * are preserved in the new document.
     * When saving to the original document the document is saved as if save was called.
     * @param {Document} doc
     * @param {?{cursorPos:!Object, selection:!Object, scrollPos:!Object}} settings - properties of
     *      the original document's editor that need to be carried over to the new document
     *      i.e. scrollPos, cursorPos and text selection
     * @return {$.Promise} a promise that is resolved with the saved file's FileEntry. Rejected in
     *   case of IO error (after error dialog dismissed), or if the Save dialog was canceled.
     */
    function _doSaveAs(doc, settings) {
        var origPath,
            saveAsDefaultPath,
            defaultName,
            result = new $.Deferred();
        
        function _doSaveAfterSaveDialog(path) {
            var newFile = FileSystem.getFileForPath(path);
            
            // Reconstruct old doc's editor's view state, & finally resolve overall promise
            function _configureEditorAndResolve() {
                var editor = EditorManager.getActiveEditor();
                if (editor) {
                    if (settings) {
                        editor.setCursorPos(settings.cursorPos);
                        editor.setSelection(settings.selection.start, settings.selection.end);
                        editor.setScrollPos(settings.scrollPos.x, settings.scrollPos.y);
                    }
                }
                result.resolve(newFile);
            }
            
            // Replace old document with new one in open editor & working set
            function openNewFile() {
                var fileOpenPromise;

                if (FileViewController.getFileSelectionFocus() === FileViewController.PROJECT_MANAGER) {
                    // If selection is in the tree, leave working set unchanged - even if orig file is in the list
                    fileOpenPromise = FileViewController
                        .openAndSelectDocument(path, FileViewController.PROJECT_MANAGER);
                } else {
                    // If selection is in working set, replace orig item in place with the new file
                    var index = DocumentManager.findInWorkingSet(doc.file.fullPath);
                    // Remove old file from working set; no redraw yet since there's a pause before the new file is opened
                    DocumentManager.removeFromWorkingSet(doc.file, true);
                    // Add new file to working set, and ensure we now redraw (even if index hasn't changed)
                    fileOpenPromise = handleFileAddToWorkingSet({fullPath: path, index: index, forceRedraw: true});
                }

                // always configure editor after file is opened
                fileOpenPromise.always(function () {
                    _configureEditorAndResolve();
                });
            }
            
            if (!path) {
                // save as dialog was canceled; workaround for #4418
                return result.reject(USER_CANCELED).promise();
            }
            
            if (path === origPath) {
                return doSave(doc);
            }
            
            // First, write document's current text to new file
            FileUtils.writeText(newFile, doc.getText()).done(function () {
                // Add new file to project tree
                ProjectManager.refreshFileTree().done(function () {
                    // If there were unsaved changes before Save As, they don't stay with the old
                    // file anymore - so must revert the old doc to match disk content.
                    // Only do this if the doc was dirty: doRevert on a file that is not dirty and
                    // not in the working set has the side effect of adding it to the working set.
                    if (doc.isDirty && !(doc.isUntitled())) {
                        // if the file is dirty it must be in the working set
                        // doRevert is side effect free in this case
                        doRevert(doc).always(openNewFile);
                    } else {
                        openNewFile();
                    }
                }).fail(function (error) {
                    result.reject(error);
                });
            }).fail(function (error) {
                _showSaveFileError(error, path)
                    .done(function () {
                        result.reject(error);
                    });
            });
        }
        
        if (doc) {
            origPath = doc.file.fullPath;
            // If the document is an untitled document, we should default to project root.
            if (doc.isUntitled()) {
                // (Issue #4489) if we're saving an untitled document, go ahead and switch to this document
                //   in the editor, so that if we're, for example, saving several files (ie. Save All),
                //   then the user can visually tell which document we're currently prompting them to save.
                DocumentManager.setCurrentDocument(doc);

                // If the document is untitled, default to project root.
                saveAsDefaultPath = ProjectManager.getProjectRoot().fullPath;
            } else {
                saveAsDefaultPath = FileUtils.getDirectoryPath(origPath);
            }
            defaultName = FileUtils.getBaseName(origPath);
            FileSystem.showSaveDialog(Strings.SAVE_FILE_AS, saveAsDefaultPath, defaultName, function (err, selection) {
                if (!err) {
                    _doSaveAfterSaveDialog(selection);
                } else {
                    result.reject(err);
                }
            });
        } else {
            result.reject();
        }
        return result.promise();
    }
    
    /**
     * Saves the given file. If no file specified, assumes the current document.
     * @param {?{doc: ?Document}} commandData  Document to close, or null
     * @return {$.Promise} resolved with the saved file's FileEntry (which MAY DIFFER from the doc
     *   passed in, if the doc was untitled). Rejected in case of IO error (after error dialog
     *   dismissed), or if doc was untitled and the Save dialog was canceled (will be rejected with
     *   USER_CANCELED object).
     */
    function handleFileSave(commandData) {
        var activeEditor = EditorManager.getActiveEditor(),
            activeDoc = activeEditor && activeEditor.document,
            doc = (commandData && commandData.doc) || activeDoc,
            settings;
        
        if (doc) {
            if (doc.isUntitled()) {
                if (doc === activeDoc) {
                    settings = {
                        selection: activeEditor.getSelection(),
                        cursorPos: activeEditor.getCursorPos(),
                        scrollPos: activeEditor.getScrollPos()
                    };
                }
                
                return _doSaveAs(doc, settings);
            } else {
                return doSave(doc);
            }
        }
        
        return $.Deferred().reject().promise();
    }
    
    function _saveFileList(fileList) {
        // Do in serial because doSave shows error UI for each file, and we don't want to stack
        // multiple dialogs on top of each other
        var userCanceled = false,
            savedFiles = [];
            
        return Async.doSequentially(
            fileList,
            function (file) {
                // Abort remaining saves if user canceled any Save dialog
                if (userCanceled) {
                    return (new $.Deferred()).reject().promise();
                }
                
                var doc = DocumentManager.getOpenDocumentForPath(file.fullPath);
                if (doc) {
                    var savePromise = handleFileSave({doc: doc});
                    savePromise
                        .done(function (newFile) {
                            savedFiles.push(newFile);
                        })
                        .fail(function (error) {
                            if (error === USER_CANCELED) {
                                userCanceled = true;
                            }
                        });
                    return savePromise;
                } else {
                    // working set entry that was never actually opened - ignore
                    return (new $.Deferred()).resolve().promise();
                }
            },
            false
        ).then(function () {
            return savedFiles;
        });
    }
    
    /**
     * Saves all unsaved documents. Returns a Promise that will be resolved once ALL the save
     * operations have been completed. If ANY save operation fails, an error dialog is immediately
     * shown and the other files wait to save until it is dismissed; after all files have been
     * processed, the Promise is rejected if any ONE save operation failed.
     *
     * @return {$.Promise}
     */
    function saveAll() {
        return _saveFileList(DocumentManager.getWorkingSet());
    }
    
    /**
     * Prompts user with save as dialog and saves document.
     * @return {$.Promise} a promise that is resolved once the save has been completed
     */
    function handleFileSaveAs(commandData) {
        // Default to current document if doc is null
        var doc = null,
            settings;
        
        if (commandData) {
            doc = commandData.doc;
        } else {
            var activeEditor = EditorManager.getActiveEditor();
            if (activeEditor) {
                doc = activeEditor.document;
                settings = {};
                settings.selection = activeEditor.getSelection();
                settings.cursorPos = activeEditor.getCursorPos();
                settings.scrollPos = activeEditor.getScrollPos();
            }
        }
            
        // doc may still be null, e.g. if no editors are open, but _doSaveAs() does a null check on
        // doc.
        return _doSaveAs(doc, settings);
    }

    /**
     * Saves all unsaved documents.
     * @return {$.Promise} a promise that is resolved once ALL the saves have been completed; or rejected
     *      after all operations completed if any ONE of them failed.
     */
    function handleFileSaveAll() {
        return saveAll();
    }
    
    /**
     * Closes the specified file: removes it from the working set, and closes the main editor if one
     * is open. Prompts user about saving changes first, if document is dirty.
     *
     * @param {?{file: FileEntry, promptOnly:boolean}} commandData  Optional bag of arguments:
     *      file - File to close; assumes the current document if not specified.
     *      promptOnly - If true, only displays the relevant confirmation UI and does NOT actually
     *          close the document. This is useful when chaining file-close together with other user
     *          prompts that may be cancelable.
     *      _forceClose - If true, closes the document without prompting even if there are unsaved 
     *          changes. Only for use in unit tests.
     * @return {$.Promise} a promise that is resolved when the file is closed, or if no file is open.
     *      FUTURE: should we reject the promise if no file is open?
     */
    function handleFileClose(commandData) {
        var file, promptOnly, _forceClose;
        if (commandData) {
            file        = commandData.file;
            promptOnly  = commandData.promptOnly;
            _forceClose = commandData._forceClose;
        }
        
        // utility function for handleFileClose: closes document & removes from working set
        function doClose(fileEntry) {
            if (!promptOnly) {
                // This selects a different document if the working set has any other options
                DocumentManager.closeFullEditor(fileEntry);
            
                EditorManager.focusEditor();
            }
        }
        
        
        var result = new $.Deferred(), promise = result.promise();
        
        // Default to current document if doc is null
        if (!file) {
            if (DocumentManager.getCurrentDocument()) {
                file = DocumentManager.getCurrentDocument().file;
            }
        }
        
        // No-op if called when nothing is open; TODO: (issue #273) should command be grayed out instead?
        if (!file) {
            result.resolve();
            return promise;
        }
        
        var doc = DocumentManager.getOpenDocumentForPath(file.fullPath);
        
        if (doc && doc.isDirty && !_forceClose) {
            // Document is dirty: prompt to save changes before closing
            var filename = FileUtils.getBaseName(doc.file.fullPath);
            
            Dialogs.showModalDialog(
                DefaultDialogs.DIALOG_ID_SAVE_CLOSE,
                Strings.SAVE_CLOSE_TITLE,
                StringUtils.format(
                    Strings.SAVE_CLOSE_MESSAGE,
                    StringUtils.breakableUrl(filename)
                ),
                [
                    {
                        className : Dialogs.DIALOG_BTN_CLASS_LEFT,
                        id        : Dialogs.DIALOG_BTN_DONTSAVE,
                        text      : Strings.DONT_SAVE
                    },
                    {
                        className : Dialogs.DIALOG_BTN_CLASS_NORMAL,
                        id        : Dialogs.DIALOG_BTN_CANCEL,
                        text      : Strings.CANCEL
                    },
                    {
                        className : Dialogs.DIALOG_BTN_CLASS_PRIMARY,
                        id        : Dialogs.DIALOG_BTN_OK,
                        text      : Strings.SAVE
                    }
                ]
            )
                .done(function (id) {
                    if (id === Dialogs.DIALOG_BTN_CANCEL) {
                        result.reject();
                    } else if (id === Dialogs.DIALOG_BTN_OK) {
                        // "Save" case: wait until we confirm save has succeeded before closing
                        handleFileSave({doc: doc})
                            .done(function (newFileEntry) {
                                doClose(newFileEntry);
                                result.resolve();
                            })
                            .fail(function () {
                                result.reject();
                            });
                    } else {
                        // "Don't Save" case: even though we're closing the main editor, other views of
                        // the Document may remain in the UI. So we need to revert the Document to a clean
                        // copy of whatever's on disk.
                        doClose(file);
                        
                        // Only reload from disk if we've executed the Close for real,
                        // *and* if at least one other view still exists
                        if (!promptOnly && DocumentManager.getOpenDocumentForPath(file.fullPath)) {
                            doRevert(doc)
                                .then(result.resolve, result.reject);
                        } else {
                            result.resolve();
                        }
                    }
                });
            result.always(function () {
                EditorManager.focusEditor();
            });
        } else {
            // File is not open, or IS open but Document not dirty: close immediately
            doClose(file);
            EditorManager.focusEditor();
            result.resolve();
        }
        return promise;
    }
        
    function _doCloseDocumentList(list, promptOnly, clearCurrentDoc) {
        var result      = new $.Deferred(),
            unsavedDocs = [];
        
        list.forEach(function (file) {
            var doc = DocumentManager.getOpenDocumentForPath(file.fullPath);
            if (doc && doc.isDirty) {
                unsavedDocs.push(doc);
            }
        });
        
        if (unsavedDocs.length === 0) {
            // No unsaved changes, so we can proceed without a prompt
            result.resolve();
            
        } else if (unsavedDocs.length === 1) {
            // Only one unsaved file: show the usual single-file-close confirmation UI
            var fileCloseArgs = { file: unsavedDocs[0].file, promptOnly: promptOnly };

            handleFileClose(fileCloseArgs).done(function () {
                // still need to close any other, non-unsaved documents
                result.resolve();
            }).fail(function () {
                result.reject();
            });
            
        } else {
            // Multiple unsaved files: show a single bulk prompt listing all files
            var message = Strings.SAVE_CLOSE_MULTI_MESSAGE;
            
            message += "<ul class='dialog-list'>";
            unsavedDocs.forEach(function (doc) {
                var fullPath = doc.file.fullPath;
                
                message += "<li><span class='dialog-filename'>";
                message += StringUtils.breakableUrl(_shortTitleForDocument(doc));
                message += "</span></li>";
            });
            message += "</ul>";
            
            Dialogs.showModalDialog(
                DefaultDialogs.DIALOG_ID_SAVE_CLOSE,
                Strings.SAVE_CLOSE_TITLE,
                message,
                [
                    {
                        className : Dialogs.DIALOG_BTN_CLASS_LEFT,
                        id        : Dialogs.DIALOG_BTN_DONTSAVE,
                        text      : Strings.DONT_SAVE
                    },
                    {
                        className : Dialogs.DIALOG_BTN_CLASS_NORMAL,
                        id        : Dialogs.DIALOG_BTN_CANCEL,
                        text      : Strings.CANCEL
                    },
                    {
                        className : Dialogs.DIALOG_BTN_CLASS_PRIMARY,
                        id        : Dialogs.DIALOG_BTN_OK,
                        text      : Strings.SAVE
                    }
                ]
            )
                .done(function (id) {
                    if (id === Dialogs.DIALOG_BTN_CANCEL) {
                        result.reject();
                    } else if (id === Dialogs.DIALOG_BTN_OK) {
                        // Save all unsaved files, then if that succeeds, close all
                        _saveFileList(list).done(function (savedFiles) {
                            result.resolve(savedFiles);
                        }).fail(function () {
                            result.reject();
                        });
                    } else {
                        // "Don't Save" case--we can just go ahead and close all  files.
                        result.resolve();
                    }
                });
        }
        
        // If all the unsaved-changes confirmations pan out above, then go ahead & close all editors
        // NOTE: this still happens before any done() handlers added by our caller, because jQ
        // guarantees that handlers run in the order they are added.
        result.done(function (savedFiles) {
            savedFiles = savedFiles || list;
            if (!promptOnly) {
                DocumentManager.removeListFromWorkingSet(savedFiles, (clearCurrentDoc || true));
            }
        });
        
        return result.promise();
    }
    
    /**
     * Closes all open documents; equivalent to calling handleFileClose() for each document, except
     * that unsaved changes are confirmed once, in bulk.
     * @param {?{promptOnly: boolean}}  If true, only displays the relevant confirmation UI and does NOT
     *          actually close any documents. This is useful when chaining close-all together with
     *          other user prompts that may be cancelable.
     * @return {$.Promise} a promise that is resolved when all files are closed
     */
    function handleFileCloseAll(commandData) {
        return _doCloseDocumentList(DocumentManager.getWorkingSet(), (commandData && commandData.promptOnly));
    }
    
    function handleFileCloseList(commandData) {
        return _doCloseDocumentList((commandData && commandData.documentList), false);
    }
    
    /**
     * @private - tracks our closing state if we get called again
     */
    var _windowGoingAway = false;
    
    /**
     * @private
     * Common implementation for close/quit/reload which all mostly
     * the same except for the final step
    */
    function _handleWindowGoingAway(commandData, postCloseHandler, failHandler) {
        if (_windowGoingAway) {
            //if we get called back while we're closing, then just return
            return (new $.Deferred()).reject().promise();
        }

        return CommandManager.execute(Commands.FILE_CLOSE_ALL, { promptOnly: true })
            .done(function () {
                _windowGoingAway = true;
                
                // Give everyone a chance to save their state - but don't let any problems block
                // us from quitting
                try {
                    $(ProjectManager).triggerHandler("beforeAppClose");
                } catch (ex) {
                    console.error(ex);
                }
                
                PreferencesManager.savePreferences();
                
                postCloseHandler();
            })
            .fail(function () {
                _windowGoingAway = false;
                if (failHandler) {
                    failHandler();
                }
            });
    }
    
    /**
     * @private
     * Implementation for abortQuit callback to reset quit sequence settings
     */
    function _handleAbortQuit() {
        _windowGoingAway = false;
    }
    
    /**
     * @private
     * Implementation for native APP_BEFORE_MENUPOPUP callback to trigger beforeMenuPopup event
     */
    function _handleBeforeMenuPopup() {
        $(PopUpManager).triggerHandler("beforeMenuPopup");
    }
    
    /** Confirms any unsaved changes, then closes the window */
    function handleFileCloseWindow(commandData) {
        return _handleWindowGoingAway(
            commandData,
            function () {
                window.close();
            },
            function () {
                // if fail, tell the app to abort any pending quit operation.
                // TODO: remove this if statement when we move to the new CEF3 shell
                if (brackets.app.abortQuit) {
                    brackets.app.abortQuit();
                }
            }
        );
    }
    
    /** Show a textfield to rename whatever is currently selected in the sidebar (or current doc if nothing else selected) */
    function handleFileRename() {
        // Prefer selected sidebar item (which could be a folder)
        var entry = ProjectManager.getSelectedItem();
        if (!entry) {
            // Else use current file (not selected in ProjectManager if not visible in tree or working set)
            var doc = DocumentManager.getCurrentDocument();
            entry = doc && doc.file;
        }
        if (entry) {
            ProjectManager.renameItemInline(entry);
        }
    }

    /** Closes the window, then quits the app */
    function handleFileQuit(commandData) {
        return _handleWindowGoingAway(
            commandData,
            function () {
                brackets.app.quit();
            },
            function () {
                // if fail, don't exit: user canceled (or asked us to save changes first, but we failed to do so)
                // TODO: remove this if statement when we move to the new CEF3 shell
                if (brackets.app.abortQuit) {
                    brackets.app.abortQuit();
                }
            }
        );
    }

    
    /** Are we already listening for a keyup to call detectDocumentNavEnd()? */
    var _addedNavKeyHandler = false;
    
    /**
     * When the Ctrl key is released, if we were in the middle of a next/prev document navigation
     * sequence, now is the time to end it and update the MRU order. If we allowed the order to update
     * on every next/prev increment, the 1st & 2nd entries would just switch places forever and we'd
     * never get further down the list.
     * @param {jQueryEvent} event Key-up event
     */
    function detectDocumentNavEnd(event) {
        if (event.keyCode === KeyEvent.DOM_VK_CONTROL) {  // Ctrl key
            DocumentManager.finalizeDocumentNavigation();
            
            _addedNavKeyHandler = false;
            $(window.document.body).off("keyup", detectDocumentNavEnd);
        }
    }
    
    /** Navigate to the next/previous (MRU) document. Don't update MRU order yet */
    function goNextPrevDoc(inc) {
        var file = DocumentManager.getNextPrevFile(inc);
        if (file) {
            DocumentManager.beginDocumentNavigation();
            CommandManager.execute(Commands.FILE_OPEN, { fullPath: file.fullPath });
            
            // Listen for ending of Ctrl+Tab sequence
            if (!_addedNavKeyHandler) {
                _addedNavKeyHandler = true;
                $(window.document.body).keyup(detectDocumentNavEnd);
            }
        }
    }
    
    function handleGoNextDoc() {
        goNextPrevDoc(+1);
    }
    function handleGoPrevDoc() {
        goNextPrevDoc(-1);
    }
    
    function handleShowInTree() {
        ProjectManager.showInTree(DocumentManager.getCurrentDocument().file);
    }
    
    function handleFileDelete() {
        var entry = ProjectManager.getSelectedItem();
        if (entry.isDirectory()) {
            Dialogs.showModalDialog(
                DefaultDialogs.DIALOG_ID_EXT_DELETED,
                Strings.CONFIRM_FOLDER_DELETE_TITLE,
                StringUtils.format(
                    Strings.CONFIRM_FOLDER_DELETE,
                    StringUtils.breakableUrl(entry.name)
                ),
                [
                    {
                        className : Dialogs.DIALOG_BTN_CLASS_NORMAL,
                        id        : Dialogs.DIALOG_BTN_CANCEL,
                        text      : Strings.CANCEL
                    },
                    {
                        className : Dialogs.DIALOG_BTN_CLASS_PRIMARY,
                        id        : Dialogs.DIALOG_BTN_OK,
                        text      : Strings.DELETE
                    }
                ]
            )
                .done(function (id) {
                    if (id === Dialogs.DIALOG_BTN_OK) {
                        ProjectManager.deleteItem(entry);
                    }
                });
        } else {
            ProjectManager.deleteItem(entry);
        }
    }

    /** Show the selected sidebar (tree or working set) item in Finder/Explorer */
    function handleShowInOS() {
        var entry = ProjectManager.getSelectedItem();
        if (entry) {
            brackets.app.showOSFolder(entry.fullPath, function (err) {
                if (err) {
                    console.error("Error showing '" + entry.fullPath + "' in OS folder:", err);
                }
            });
        }
    }
    
    // Init DOM elements
    AppInit.htmlReady(function () {
        _$titleContainerToolbar = $("#titlebar");
        _$titleWrapper = $(".title-wrapper", _$titleContainerToolbar);
        _$title = $(".title", _$titleWrapper);
        _$dirtydot = $(".dirty-dot", _$titleWrapper);
        
    });

    // Exported for unit testing only
    exports._parseDecoratedPath = _parseDecoratedPath;

    // Register global commands
    CommandManager.register(Strings.CMD_FILE_OPEN,          Commands.FILE_OPEN, handleFileOpen);
    CommandManager.register(Strings.CMD_ADD_TO_WORKING_SET, Commands.FILE_ADD_TO_WORKING_SET, handleFileAddToWorkingSet);
    // TODO: (issue #274) For now, hook up File > New to the "new in project" handler. Eventually
    // File > New should open a new blank tab, and handleFileNewInProject should
    // be called from a "+" button in the project
    CommandManager.register(Strings.CMD_FILE_NEW_UNTITLED,  Commands.FILE_NEW_UNTITLED, handleFileNew);
    CommandManager.register(Strings.CMD_FILE_NEW,           Commands.FILE_NEW, handleFileNewInProject);
    CommandManager.register(Strings.CMD_FILE_NEW_FOLDER,    Commands.FILE_NEW_FOLDER, handleNewFolderInProject);
    CommandManager.register(Strings.CMD_FILE_SAVE,          Commands.FILE_SAVE, handleFileSave);
    CommandManager.register(Strings.CMD_FILE_SAVE_ALL,      Commands.FILE_SAVE_ALL, handleFileSaveAll);
    CommandManager.register(Strings.CMD_FILE_SAVE_AS,       Commands.FILE_SAVE_AS, handleFileSaveAs);
    CommandManager.register(Strings.CMD_FILE_RENAME,        Commands.FILE_RENAME, handleFileRename);
    CommandManager.register(Strings.CMD_FILE_DELETE,        Commands.FILE_DELETE, handleFileDelete);
    
    CommandManager.register(Strings.CMD_FILE_CLOSE,         Commands.FILE_CLOSE, handleFileClose);
    CommandManager.register(Strings.CMD_FILE_CLOSE_ALL,     Commands.FILE_CLOSE_ALL, handleFileCloseAll);
    CommandManager.register(Strings.CMD_FILE_CLOSE_LIST,    Commands.FILE_CLOSE_LIST, handleFileCloseList);

    if (brackets.platform === "win") {
        CommandManager.register(Strings.CMD_EXIT,           Commands.FILE_QUIT, handleFileQuit);
    } else {
        CommandManager.register(Strings.CMD_QUIT,           Commands.FILE_QUIT, handleFileQuit);
    }

    CommandManager.register(Strings.CMD_NEXT_DOC,           Commands.NAVIGATE_NEXT_DOC, handleGoNextDoc);
    CommandManager.register(Strings.CMD_PREV_DOC,           Commands.NAVIGATE_PREV_DOC, handleGoPrevDoc);
    CommandManager.register(Strings.CMD_SHOW_IN_TREE,       Commands.NAVIGATE_SHOW_IN_FILE_TREE, handleShowInTree);
    CommandManager.register(Strings.CMD_SHOW_IN_OS,         Commands.NAVIGATE_SHOW_IN_OS, handleShowInOS);
    
    // Those commands have no UI representation, and are only used internally 
    CommandManager.registerInternal(Commands.APP_ABORT_QUIT,        _handleAbortQuit);
    CommandManager.registerInternal(Commands.APP_BEFORE_MENUPOPUP,  _handleBeforeMenuPopup);
    CommandManager.registerInternal(Commands.FILE_CLOSE_WINDOW,     handleFileCloseWindow);
    
    // Listen for changes that require updating the editor titlebar
    $(DocumentManager).on("dirtyFlagChange", handleDirtyChange);
    $(DocumentManager).on("currentDocumentChange fileNameChange", updateDocumentTitle);

    // Reset the untitled document counter before changing projects
    $(ProjectManager).on("beforeProjectClose", function () { _nextUntitledIndexToUse = 1; });
});<|MERGE_RESOLUTION|>--- conflicted
+++ resolved
@@ -35,11 +35,8 @@
         ProjectManager      = require("project/ProjectManager"),
         DocumentManager     = require("document/DocumentManager"),
         EditorManager       = require("editor/EditorManager"),
-<<<<<<< HEAD
         FileSystem          = require("filesystem/FileSystem"),
-=======
         ImageViewer         = require("editor/ImageViewer"),
->>>>>>> f244f624
         FileUtils           = require("file/FileUtils"),
         FileViewController  = require("project/FileViewController"),
         InMemoryFile        = require("document/InMemoryFile"),
@@ -190,29 +187,7 @@
             result.always(function () {
                 PerfUtils.addMeasurement(perfTimerName);
             });
-<<<<<<< HEAD
-            
-            // Load the file if it was never open before, and then switch to it in the UI
-            DocumentManager.getDocumentForPath(fullPath)
-                .done(function (doc) {
-                    DocumentManager.setCurrentDocument(doc);
-                    result.resolve(doc);
-                })
-                .fail(function (fileError) {
-                    function _cleanup() {
-                        // For performance, we do lazy checking of file existence, so it may be in working set
-                        DocumentManager.removeFromWorkingSet(FileSystem.getFileForPath(fullPath));
-                        EditorManager.focusEditor();
-                        result.reject();
-                    }
-                    
-                    if (silent) {
-                        _cleanup();
-                    } else {
-                        FileUtils.showFileOpenError(fileError, fullPath).done(_cleanup);
-                    }
-                });
-=======
+
             var mode = LanguageManager.getLanguageForPath(fullPath);
             if (mode.getId() === "image") {
                 var $imageHolder = ImageViewer.getImageHolder(fullPath);
@@ -228,7 +203,7 @@
                     .fail(function (fileError) {
                         function _cleanup() {
                             // For performance, we do lazy checking of file existence, so it may be in working set
-                            DocumentManager.removeFromWorkingSet(new NativeFileSystem.FileEntry(fullPath));
+                            DocumentManager.removeFromWorkingSet(FileSystem.getFileForPath(fullPath));
                             EditorManager.focusEditor();
                             result.reject();
                         }
@@ -236,11 +211,10 @@
                         if (silent) {
                             _cleanup();
                         } else {
-                            FileUtils.showFileOpenError(fileError.name, fullPath).done(_cleanup);
+                            FileUtils.showFileOpenError(fileError, fullPath).done(_cleanup);
                         }
                     });
             }
->>>>>>> f244f624
         }
 
         return result.promise();
