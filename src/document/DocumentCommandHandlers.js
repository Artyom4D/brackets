--- conflicted
+++ resolved
@@ -853,11 +853,6 @@
         CommandManager.register(Strings.CMD_QUIT,           Commands.FILE_QUIT, handleFileQuit);
     }
 
-<<<<<<< HEAD
-    CommandManager.register(Strings.CMD_REFRESH_WINDOW,     Commands.DEBUG_REFRESH_WINDOW, handleFileReload)
-        .setEnabled(brackets.config.show_debug_menu);
-=======
->>>>>>> bebb6cf9
     CommandManager.register(Strings.CMD_ABORT_QUIT,         Commands.APP_ABORT_QUIT, _handleAbortQuit);
     
     CommandManager.register(Strings.CMD_NEXT_DOC,           Commands.NAVIGATE_NEXT_DOC, handleGoNextDoc);
