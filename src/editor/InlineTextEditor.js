--- conflicted
+++ resolved
@@ -180,6 +180,11 @@
             endLine: endLine
         };
         
+        // close handler attached to each inline codemirror instance
+        function closeThisInline() {
+            self.close();
+        }
+        
         // create the filename div
         var wrapperDiv = document.createElement("div");
         var $wrapperDiv = $(wrapperDiv);
@@ -198,13 +203,7 @@
         $dirtyIndicatorDiv.after(doc.file.name + ":" + (startLine + 1));
         $wrapperDiv.append($filenameDiv);
         
-<<<<<<< HEAD
-        var inlineInfo = EditorManager.createInlineEditorForDocument(doc, range, wrapperDiv, function () {
-            self.close();
-        });
-=======
         var inlineInfo = EditorManager.createInlineEditorForDocument(doc, range, wrapperDiv, closeThisInline, additionalKeys);
->>>>>>> 360285f1
         this.editors.push(inlineInfo.editor);
 
         // Size editor to content whenever it changes (via edits here or any other view of the doc)
