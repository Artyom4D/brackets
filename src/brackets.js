--- conflicted
+++ resolved
@@ -53,7 +53,6 @@
         }
     });
     
-<<<<<<< HEAD
     // Application state
     // TODO: factor this stuff out into a real app controller
     var _currentFilePath = null;
@@ -64,50 +63,6 @@
     editor.setOption("onChange", function() {
         updateDirty();
     });
-=======
-        // Ty test code hooked up to "new" menu. Test reads a file and prints its constents to the log.
-    // uncomment to test
-    /*$("#menu-file-new").click(function(){
-        var fileEntry = new NativeFileSystem.FileEntry( "/Users/tvoliter/github/brackets-app/README.md" );
-        var file;
-        fileEntry.file( function( file ){
-            var reader = new NativeFileSystem.FileReader();
-            reader.onerror = errorHandler;
-        
-            reader.onabort = function(e) {
-              alert('File read cancelled');
-            };
-                    
-            reader.onloadstart = function(e) {
-              console.log( "loading" );
-            };
-        
-            reader.onload = function ( event ){
-                console.log( event.target.result );
-            };
-        
-    
-            // Read in the image file as a binary string.
-            reader.readAsText(file, "utf8");
-        
-        
-            function errorHandler(evt) {
-                switch(evt.target.error.code) {
-                  case evt.target.error.NOT_FOUND_ERR:
-                    alert('File Not Found!');
-                    break;
-                  case evt.target.error.NOT_READABLE_ERR:
-                    alert('File is not readable');
-                    break;
-                  case evt.target.error.ABORT_ERR:
-                    break; // noop
-                  default:
-                    alert('An error occurred reading this file.');
-                };
-            }
-        });
-    });*/
->>>>>>> 08627207
 
     // Utility functions
     function updateDirty() {
@@ -130,16 +85,6 @@
     
     function doOpen(fullPath) {          
         if (fullPath) {
-<<<<<<< HEAD
-            // TODO: use higher-level file API instead of raw API
-            brackets.fs.readFile(fullPath, "utf8", function(err, content) {
-                if (err) {
-                    // TODO--this will change with the real file API implementation
-                }
-                else {
-                    _currentFilePath = _currentTitlePath = fullPath;
-                    
-=======
             var reader = new NativeFileSystem.FileReader();
 
             // TODO: we should implement something like NativeFileSystem.resolveNativeFileSystemURL() (similar
@@ -149,7 +94,8 @@
             // TODO: it's weird to have to construct a FileEntry just to get a File.
             fileEntry.file(function(file) {                
                 reader.onload = function(event) {
->>>>>>> 08627207
+                    _currentFilePath = _currentTitlePath = fullPath;
+                    
                     // TODO: have a real controller object for the editor
                     editor.setValue(event.target.result);
                     editor.clearHistory();
@@ -161,12 +107,11 @@
                         projectRootPath += "/";
                     }
                     if (fullPath.indexOf(projectRootPath) == 0) {
-                        fullPath = fullPath.slice(projectRootPath.length);
-                        if (fullPath.charAt(0) == '/') {
-                            _currentTitlePath = fullPath.slice(1);
+                        _currentTitlePath = fullPath.slice(projectRootPath.length);
+                        if (_currentTitlePath.charAt(0) == '/') {
+                            _currentTitlePath = _currentTitlePath.slice(1);
                         }                          
                     }
-<<<<<<< HEAD
                     
                     // Make sure we can't undo back to the previous content.
                     editor.clearHistory();
@@ -174,13 +119,11 @@
                     // This should be 0, but just to be safe...
                     _savedUndoPosition = editor.historySize().undo;
                     updateDirty();
-=======
-                    $("#main-toolbar .title").text(fullPath);                    
                 };
+                
                 reader.onerror = function(event) {
                     // TODO--display meaningful error
->>>>>>> 08627207
-                }
+                };
                 
                 reader.readAsText(file, "utf8");
             });
