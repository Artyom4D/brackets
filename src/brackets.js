/*
 * Copyright (c) 2012 Adobe Systems Incorporated. All rights reserved.
 *  
 * Permission is hereby granted, free of charge, to any person obtaining a
 * copy of this software and associated documentation files (the "Software"), 
 * to deal in the Software without restriction, including without limitation 
 * the rights to use, copy, modify, merge, publish, distribute, sublicense, 
 * and/or sell copies of the Software, and to permit persons to whom the 
 * Software is furnished to do so, subject to the following conditions:
 *  
 * The above copyright notice and this permission notice shall be included in
 * all copies or substantial portions of the Software.
 *  
 * THE SOFTWARE IS PROVIDED "AS IS", WITHOUT WARRANTY OF ANY KIND, EXPRESS OR
 * IMPLIED, INCLUDING BUT NOT LIMITED TO THE WARRANTIES OF MERCHANTABILITY, 
 * FITNESS FOR A PARTICULAR PURPOSE AND NONINFRINGEMENT. IN NO EVENT SHALL THE
 * AUTHORS OR COPYRIGHT HOLDERS BE LIABLE FOR ANY CLAIM, DAMAGES OR OTHER 
 * LIABILITY, WHETHER IN AN ACTION OF CONTRACT, TORT OR OTHERWISE, ARISING 
 * FROM, OUT OF OR IN CONNECTION WITH THE SOFTWARE OR THE USE OR OTHER 
 * DEALINGS IN THE SOFTWARE.
 * 
 */


/*jslint vars: true, plusplus: true, devel: true, nomen: true, indent: 4, maxerr: 50 */
/*global define, brackets: true, $, PathUtils, window, navigator */

/**
 * brackets is the root of the Brackets codebase. This file pulls in all other modules as
 * dependencies (or dependencies thereof), initializes the UI, and binds global menus & keyboard
 * shortcuts to their Commands.
 *
 * TODO: (issue #264) break out the definition of brackets into a separate module from the application controller logic
 *
 * Unlike other modules, this one can be accessed without an explicit require() because it exposes
 * a global object, window.brackets.
 */
define(function (require, exports, module) {
    'use strict';
    
    // Load dependent non-module scripts
    require("widgets/bootstrap-dropdown");
    require("widgets/bootstrap-modal");
    require("thirdparty/path-utils/path-utils.min");
    require("thirdparty/smart-auto-complete/jquery.smart_autocomplete");

    // Load LiveDeveopment
    require("LiveDevelopment/main");
    
    // Load dependent modules
    var ProjectManager          = require("project/ProjectManager"),
        DocumentManager         = require("document/DocumentManager"),
        EditorManager           = require("editor/EditorManager"),
        CSSInlineEditor         = require("editor/CSSInlineEditor"),
        WorkingSetView          = require("project/WorkingSetView"),
        DocumentCommandHandlers = require("document/DocumentCommandHandlers"),
        FileViewController      = require("project/FileViewController"),
        FileSyncManager         = require("project/FileSyncManager"),
        KeyBindingManager       = require("command/KeyBindingManager"),
        KeyMap                  = require("command/KeyMap"),
        Commands                = require("command/Commands"),
        CommandManager          = require("command/CommandManager"),
        BuildInfoUtils          = require("utils/BuildInfoUtils"),
        CodeHintManager         = require("editor/CodeHintManager"),
        JSLintUtils             = require("language/JSLintUtils"),
        PerfUtils               = require("utils/PerfUtils"),
        FileIndexManager        = require("project/FileIndexManager"),
        QuickOpen               = require("search/QuickOpen"),
        Menus                   = require("command/Menus"),
        FileUtils               = require("file/FileUtils"),
        Strings                 = require("strings"),
        Dialogs                 = require("widgets/Dialogs"),
        ExtensionLoader         = require("utils/ExtensionLoader"),
        SidebarView             = require("project/SidebarView"),
        Async                   = require("utils/Async");
        
    //Load modules that self-register and just need to get included in the main project
    require("editor/CodeHintManager");
    require("editor/EditorCommandHandlers");
    require("debug/DebugCommandHandlers");
    require("view/ViewCommandHandlers");
    require("search/FindInFiles");
    
    function _initGlobalBrackets() {
        // Define core brackets namespace if it isn't already defined
        //
        // We can't simply do 'brackets = {}' to define it in the global namespace because
        // we're in "use strict" mode. Most likely, 'window' will always point to the global
        // object when this code is running. However, in case it isn't (e.g. if we're running 
        // inside Node for CI testing) we use this trick to get the global object.
        //
        // Taken from:
        //   http://stackoverflow.com/questions/3277182/how-to-get-the-global-object-in-javascript
        var Fn = Function, global = (new Fn('return this'))();
        if (!global.brackets) {
            global.brackets = {};
        }
        
        // Uncomment the following line to force all low level file i/o routines to complete
        // asynchronously. This should only be done for testing/debugging.
        // NOTE: Make sure this line is commented out again before committing!
        //brackets.forceAsyncCallbacks = true;
    
        // Load native shell when brackets is run in a native shell rather than the browser
        // TODO: (issue #266) load conditionally
        brackets.shellAPI = require("utils/ShellAPI");
        
        brackets.inBrowser = !brackets.hasOwnProperty("fs");
        
        brackets.platform = (global.navigator.platform === "MacIntel" || global.navigator.platform === "MacPPC") ? "mac" : "win";
        
        // Loading extensions requires creating new require.js contexts, which requires access to the global 'require' object
        // that always gets hidden by the 'require' in the AMD wrapper. We store this in the brackets object here so that 
        // the ExtensionLoader doesn't have to have access to the global object.
        brackets.libRequire = global.require;

        // Also store our current require.js context (the one that loads brackets core modules) so that extensions can use it
        // Note: we change the name to "getModule" because this won't do exactly the same thing as 'require' in AMD-wrapped
        // modules. The extension will only be able to load modules that have already been loaded once.
        brackets.getModule = require;
    }
    
    function _initExtensions() {
        // FUTURE (JRB): As we get more fine-grained performance measurement, move this out of core application startup
        return Async.doInParallel(["default", "user"], function (item) {
            return ExtensionLoader.loadAllExtensionsInNativeDirectory(
                FileUtils.getNativeBracketsDirectoryPath() + "/extensions/" + item,
                "extensions/" + item
            );
        });
    }
    
    function _initTest() {
        // TODO: (issue #265) Make sure the "test" object is not included in final builds
        // All modules that need to be tested from the context of the application
        // must to be added to this object. The unit tests cannot just pull
        // in the modules since they would run in context of the unit test window,
        // and would not have access to the app html/css.
        brackets.test = {
            PreferencesManager      : require("preferences/PreferencesManager"),
            ProjectManager          : ProjectManager,
            DocumentCommandHandlers : DocumentCommandHandlers,
            FileViewController      : FileViewController,
            DocumentManager         : DocumentManager,
            EditorManager           : EditorManager,
            Commands                : Commands,
            WorkingSetView          : WorkingSetView,
            JSLintUtils             : JSLintUtils,
            PerfUtils               : PerfUtils,
            CommandManager          : require("command/CommandManager"),
            FileSyncManager         : FileSyncManager,
            FileIndexManager        : FileIndexManager,
            CSSUtils                : require("language/CSSUtils"),
            LiveDevelopment         : require("LiveDevelopment/LiveDevelopment"),
            Inspector               : require("LiveDevelopment/Inspector/Inspector"),
            NativeApp               : require("utils/NativeApp")
        };
    }
    
    function _initDragAndDropListeners() {
        // Prevent unhandled drag and drop of files into the browser from replacing 
        // the entire Brackets app. This doesn't prevent children from choosing to
        // handle drops.
        $(window.document.body)
            .on("dragover", function (event) {
                if (event.originalEvent.dataTransfer.files) {
                    event.stopPropagation();
                    event.preventDefault();
                    event.originalEvent.dataTransfer.dropEffect = "none";
                }
            })
            .on("drop", function (event) {
                if (event.originalEvent.dataTransfer.files) {
                    event.stopPropagation();
                    event.preventDefault();
                }
            });
    }
    
    function _initCommandHandlers() {
        // Most command handlers are automatically registered when their module is loaded (see "modules
        // that self-register" above for some). A few commands need an extra kick here though:
        
        DocumentCommandHandlers.init($("#main-toolbar"));
        
        // About dialog
        CommandManager.register(Commands.HELP_ABOUT, function () {
            // If we've successfully determined a "build number" via .git metadata, add it to dialog
            var bracketsSHA = BuildInfoUtils.getBracketsSHA(),
                bracketsAppSHA = BuildInfoUtils.getBracketsAppSHA(),
                versionLabel = "";
            if (bracketsSHA) {
                versionLabel += " (" + bracketsSHA.substr(0, 7) + ")";
            }
            if (bracketsAppSHA) {
                versionLabel += " (shell " + bracketsAppSHA.substr(0, 7) + ")";
            }
            $("#about-build-number").text(versionLabel);
            
<<<<<<< HEAD
            Dialogs.showModalDialog(Dialogs.DIALOG_ID_ABOUT);
        });
    }

    function _initKeyBindings() {
        // Register keymaps and install the keyboard handler
        // TODO: (issue #268) show keyboard equivalents in the menus
        var _globalKeymap = KeyMap.create({
            "bindings": [
                // FILE
                {"Ctrl-N": Commands.FILE_NEW},
                {"Ctrl-O": Commands.FILE_OPEN},
                {"Ctrl-S": Commands.FILE_SAVE},
                {"Ctrl-W": Commands.FILE_CLOSE},
                {"Ctrl-Alt-P": Commands.FILE_LIVE_FILE_PREVIEW},
                {"Ctrl-Q": Commands.FILE_QUIT},

                // EDIT 
                // disabled until the menu items are connected to the commands. Keyboard shortcuts work via CodeMirror
                //{"Ctrl-Z": Commands.EDIT_UNDO},
                //{"Ctrl-Y": Commands.EDIT_REDO},
                //{"Ctrl-X": Commands.EDIT_CUT},
                //{"Ctrl-C": Commands.EDIT_COPY}, 
                //{"Ctrl-V": Commands.EDIT_PASTE},

                {"Ctrl-A": Commands.EDIT_SELECT_ALL},
                {"Ctrl-F": Commands.EDIT_FIND},
                {"Ctrl-Shift-F": Commands.EDIT_FIND_IN_FILES},
                {"Ctrl-G": Commands.EDIT_FIND_NEXT, "platform": "mac"},
                {"F3": Commands.EDIT_FIND_NEXT, "platform": "win"},
                {"Ctrl-Shift-G": Commands.EDIT_FIND_PREVIOUS, "platform": "mac"},
                {"Shift-F3": Commands.EDIT_FIND_PREVIOUS, "platform": "win"},
                {"Ctrl-Alt-F": Commands.EDIT_REPLACE, "platform": "mac"},
                {"Ctrl-H": Commands.EDIT_REPLACE, "platform": "win"},
                {"Ctrl-D": Commands.EDIT_DUPLICATE},
                {"Ctrl-/": Commands.EDIT_LINE_COMMENT},

                // VIEW
                {"Ctrl-Shift-H": Commands.VIEW_HIDE_SIDEBAR},
                {"Ctrl-=": Commands.VIEW_INCREASE_FONT_SIZE},
                {"Ctrl--": Commands.VIEW_DECREASE_FONT_SIZE},
                
                // Navigate
                {"Ctrl-Shift-O": Commands.NAVIGATE_QUICK_OPEN},
                {"Ctrl-T": Commands.NAVIGATE_GOTO_DEFINITION},
                {"Ctrl-L": Commands.NAVIGATE_GOTO_LINE, "platform": "mac"},
                {"Ctrl-G": Commands.NAVIGATE_GOTO_LINE, "platform": "win"},
                {"Ctrl-E": Commands.SHOW_INLINE_EDITOR},
                {"Alt-Up": Commands.QUICK_EDIT_PREV_MATCH},
                {"Alt-Down": Commands.QUICK_EDIT_NEXT_MATCH},

                // DEBUG
                {"F5": Commands.DEBUG_REFRESH_WINDOW, "platform": "win"},
                {"Ctrl-R": Commands.DEBUG_REFRESH_WINDOW, "platform": "mac"}


            ],
            "platform": brackets.platform
        });
        KeyBindingManager.installKeymap(_globalKeymap);

        window.document.body.addEventListener(
            "keydown",
            function (event) {
                if (KeyBindingManager.handleKey(KeyMap.translateKeyboardEvent(event))) {
                    event.stopPropagation();
                }
            },
            true
        );
    }
    
    function _initWindowListeners() {
        // TODO: (issue 269) to support IE, need to listen to document instead (and even then it may not work when focus is in an input field?)
        $(window).focus(function () {
            FileSyncManager.syncOpenDocuments();
            FileIndexManager.markDirty();
        });
=======
            // About dialog
            CommandManager.register(Strings.CMD_ABOUT,	Commands.HELP_ABOUT, function () {
                // If we've successfully determined a "build number" via .git metadata, add it to dialog
                var bracketsSHA = BuildInfoUtils.getBracketsSHA(),
                    bracketsAppSHA = BuildInfoUtils.getBracketsAppSHA(),
                    versionLabel = "";
                if (bracketsSHA) {
                    versionLabel += " (" + bracketsSHA.substr(0, 7) + ")";
                }
                if (bracketsAppSHA) {
                    versionLabel += " (shell " + bracketsAppSHA.substr(0, 7) + ")";
                }
                $("#about-build-number").text(versionLabel);
                
                Dialogs.showModalDialog(Dialogs.DIALOG_ID_ABOUT);
            });
        }

        function initKeyHandler() {
            window.document.body.addEventListener(
                "keydown",
                function (event) {
                    if (KeyBindingManager.handleKey(KeyMap.translateKeyboardEvent(event))) {
                        event.stopPropagation();
                    }
                },
                true
            );
        }
>>>>>>> cdcbaf5b
        
        $(window).contextmenu(function (e) {
            e.preventDefault();
        });
    }
            
    function _onReady() {
        // Add the platform (mac or win) to the body tag so we can have platform-specific CSS rules
        $("body").addClass("platform-" + brackets.platform);
        
        EditorManager.setEditorHolder($('#editor-holder'));

        // Let the user know Brackets doesn't run in a web browser yet
        if (brackets.inBrowser) {
            Dialogs.showModalDialog(
                Dialogs.DIALOG_ID_ERROR,
                Strings.ERROR_BRACKETS_IN_BROWSER_TITLE,
                Strings.ERROR_BRACKETS_IN_BROWSER
            );
        }
    
<<<<<<< HEAD
        _initDragAndDropListeners();
        _initCommandHandlers();
        _initKeyBindings();
=======
        initListeners();
        initCommandHandlers();
        initKeyHandler();
>>>>>>> cdcbaf5b
        Menus.init(); // key bindings should be initialized first
        _initWindowListeners();
        
        // Read "build number" SHAs off disk at the time the matching Brackets JS code is being loaded, instead
        // of later, when they may have been updated to a different version
        BuildInfoUtils.init();

        // Use quiet scrollbars if we aren't on Lion. If we're on Lion, only
        // use native scroll bars when the mouse is not plugged in or when
        // using the "Always" scroll bar setting. 
        var osxMatch = /Mac OS X 10\D([\d+])\D/.exec(navigator.userAgent);
        if (osxMatch && osxMatch[1] && Number(osxMatch[1]) >= 7) {
            // test a scrolling div for scrollbars
            var $testDiv = $("<div style='position:fixed;left:-50px;width:50px;height:50px;overflow:auto;'><div style='width:100px;height:100px;'/></div>").appendTo(window.document.body);
            
            if ($testDiv.outerWidth() === $testDiv.get(0).clientWidth) {
                $(".sidebar").removeClass("quiet-scrollbars");
            }
            
            $testDiv.remove();
        }
        
        PerfUtils.addMeasurement("Application Startup");
        
        // load extensions before loading project
        _initExtensions().done(function () {
            ProjectManager.loadProject().done(function () {
                _initTest();
            });
        });
    }
            
    // Main Brackets initialization
    _initGlobalBrackets();
    $(window.document).ready(_onReady);
    
});<|MERGE_RESOLUTION|>--- conflicted
+++ resolved
@@ -197,86 +197,6 @@
             }
             $("#about-build-number").text(versionLabel);
             
-<<<<<<< HEAD
-            Dialogs.showModalDialog(Dialogs.DIALOG_ID_ABOUT);
-        });
-    }
-
-    function _initKeyBindings() {
-        // Register keymaps and install the keyboard handler
-        // TODO: (issue #268) show keyboard equivalents in the menus
-        var _globalKeymap = KeyMap.create({
-            "bindings": [
-                // FILE
-                {"Ctrl-N": Commands.FILE_NEW},
-                {"Ctrl-O": Commands.FILE_OPEN},
-                {"Ctrl-S": Commands.FILE_SAVE},
-                {"Ctrl-W": Commands.FILE_CLOSE},
-                {"Ctrl-Alt-P": Commands.FILE_LIVE_FILE_PREVIEW},
-                {"Ctrl-Q": Commands.FILE_QUIT},
-
-                // EDIT 
-                // disabled until the menu items are connected to the commands. Keyboard shortcuts work via CodeMirror
-                //{"Ctrl-Z": Commands.EDIT_UNDO},
-                //{"Ctrl-Y": Commands.EDIT_REDO},
-                //{"Ctrl-X": Commands.EDIT_CUT},
-                //{"Ctrl-C": Commands.EDIT_COPY}, 
-                //{"Ctrl-V": Commands.EDIT_PASTE},
-
-                {"Ctrl-A": Commands.EDIT_SELECT_ALL},
-                {"Ctrl-F": Commands.EDIT_FIND},
-                {"Ctrl-Shift-F": Commands.EDIT_FIND_IN_FILES},
-                {"Ctrl-G": Commands.EDIT_FIND_NEXT, "platform": "mac"},
-                {"F3": Commands.EDIT_FIND_NEXT, "platform": "win"},
-                {"Ctrl-Shift-G": Commands.EDIT_FIND_PREVIOUS, "platform": "mac"},
-                {"Shift-F3": Commands.EDIT_FIND_PREVIOUS, "platform": "win"},
-                {"Ctrl-Alt-F": Commands.EDIT_REPLACE, "platform": "mac"},
-                {"Ctrl-H": Commands.EDIT_REPLACE, "platform": "win"},
-                {"Ctrl-D": Commands.EDIT_DUPLICATE},
-                {"Ctrl-/": Commands.EDIT_LINE_COMMENT},
-
-                // VIEW
-                {"Ctrl-Shift-H": Commands.VIEW_HIDE_SIDEBAR},
-                {"Ctrl-=": Commands.VIEW_INCREASE_FONT_SIZE},
-                {"Ctrl--": Commands.VIEW_DECREASE_FONT_SIZE},
-                
-                // Navigate
-                {"Ctrl-Shift-O": Commands.NAVIGATE_QUICK_OPEN},
-                {"Ctrl-T": Commands.NAVIGATE_GOTO_DEFINITION},
-                {"Ctrl-L": Commands.NAVIGATE_GOTO_LINE, "platform": "mac"},
-                {"Ctrl-G": Commands.NAVIGATE_GOTO_LINE, "platform": "win"},
-                {"Ctrl-E": Commands.SHOW_INLINE_EDITOR},
-                {"Alt-Up": Commands.QUICK_EDIT_PREV_MATCH},
-                {"Alt-Down": Commands.QUICK_EDIT_NEXT_MATCH},
-
-                // DEBUG
-                {"F5": Commands.DEBUG_REFRESH_WINDOW, "platform": "win"},
-                {"Ctrl-R": Commands.DEBUG_REFRESH_WINDOW, "platform": "mac"}
-
-
-            ],
-            "platform": brackets.platform
-        });
-        KeyBindingManager.installKeymap(_globalKeymap);
-
-        window.document.body.addEventListener(
-            "keydown",
-            function (event) {
-                if (KeyBindingManager.handleKey(KeyMap.translateKeyboardEvent(event))) {
-                    event.stopPropagation();
-                }
-            },
-            true
-        );
-    }
-    
-    function _initWindowListeners() {
-        // TODO: (issue 269) to support IE, need to listen to document instead (and even then it may not work when focus is in an input field?)
-        $(window).focus(function () {
-            FileSyncManager.syncOpenDocuments();
-            FileIndexManager.markDirty();
-        });
-=======
             // About dialog
             CommandManager.register(Strings.CMD_ABOUT,	Commands.HELP_ABOUT, function () {
                 // If we've successfully determined a "build number" via .git metadata, add it to dialog
@@ -306,7 +226,6 @@
                 true
             );
         }
->>>>>>> cdcbaf5b
         
         $(window).contextmenu(function (e) {
             e.preventDefault();
@@ -328,15 +247,9 @@
             );
         }
     
-<<<<<<< HEAD
-        _initDragAndDropListeners();
-        _initCommandHandlers();
-        _initKeyBindings();
-=======
         initListeners();
         initCommandHandlers();
         initKeyHandler();
->>>>>>> cdcbaf5b
         Menus.init(); // key bindings should be initialized first
         _initWindowListeners();
         
