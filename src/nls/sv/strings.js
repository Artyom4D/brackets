--- conflicted
+++ resolved
@@ -86,11 +86,7 @@
     "LIVE_DEV_SERVER_NOT_READY_MESSAGE" : "Ett fel uppstod när webbsevern för förhandsgranskningen skulle startas. Vänligen försök igen.",
     "LIVE_DEVELOPMENT_INFO_TITLE"       : "Välkommen till realtidsförhandsgranskning!",
     "LIVE_DEVELOPMENT_INFO_MESSAGE"     : "Förhandsvisningen ansluter {APP_NAME} till din webbläsare. Den öppnar en förhandsvisning av din HTML-fil i webbläsaren och uppdaterar förhandsgranskningen så fort ändringar skett i koden.<br /><br />I denna tidiga version av {APP_NAME} fungerar förhandsgranskningen endast för redigering av <strong>CSS-filer</strong> och endast med <strong>Google Chrome</strong>. Vid ändringar i HTML- eller JavaScript-kod laddas webbläsaren om när du sparar filen.<br /><br />(Du kommer bara se detta meddelande en gång.)",
-<<<<<<< HEAD
     "LIVE_DEVELOPMENT_TROUBLESHOOTING"  : "För mer information se <a href='{0}' title='{0}'>Troubleshooting Live Development connection errors</a>.",
-=======
-    "LIVE_DEVELOPMENT_TROUBLESHOOTING"  : "För mer information se <a href='#' class='clickable-link' data-href='{0}'>Troubleshooting Live Development connection errors</a>.",
->>>>>>> 72aa6c04
     
     "LIVE_DEV_STATUS_TIP_NOT_CONNECTED" : "Förhandsvisning",
     "LIVE_DEV_STATUS_TIP_PROGRESS1"     : "Förhandsvisning: Ansluter\u2026",
@@ -294,19 +290,11 @@
     "ABOUT"                                : "Om",
     "CLOSE"                                : "Stäng",
     "ABOUT_TEXT_LINE1"                     : "sprint {VERSION_MINOR} experimental build {VERSION}",
-<<<<<<< HEAD
     "ABOUT_TEXT_LINE3"                     : "Meddelanden och villkor gällande program från tredje part finns på <a href='http://www.adobe.com/go/thirdparty/'>http://www.adobe.com/go/thirdparty/</a> och inkluderas här som referens.",
     "ABOUT_TEXT_LINE4"                     : "Dokumentation och källkod återfinns på <a href='https://github.com/adobe/brackets/'>https://github.com/adobe/brackets/</a>",
     "ABOUT_TEXT_LINE5"                     : "Skapat med \u2764 och JavaScript av:",
     "ABOUT_TEXT_LINE6"                     : "Massor av människor (men vi har lite problem att visa dessa data just nu).",
     "ABOUT_TEXT_WEB_PLATFORM_DOCS"         : "Web Platform Docs och dess logotyp är licenserad under en Creative Commons Attribution-licens, <a href='{WEB_PLATFORM_DOCS_LICENSE}'>CC-BY 3.0 Unported</a>.",
-=======
-    "ABOUT_TEXT_LINE3"                     : "Meddelanden och villkor gällande program från tredje part finns på <a href='#' class='clickable-link' data-href='http://www.adobe.com/go/thirdparty/'>http://www.adobe.com/go/thirdparty/</a> och inkluderas här som referens.",
-    "ABOUT_TEXT_LINE4"                     : "Dokumentation och källkod återfinns på <a href='#' class='clickable-link' data-href='https://github.com/adobe/brackets/'>https://github.com/adobe/brackets/</a>",
-    "ABOUT_TEXT_LINE5"                     : "Skapat med \u2764 och JavaScript av:",
-    "ABOUT_TEXT_LINE6"                     : "Massor av människor (men vi har lite problem att visa dessa data just nu).",
-    "ABOUT_TEXT_WEB_PLATFORM_DOCS"         : "Web Platform Docs och dess logotyp är licenserad under en Creative Commons Attribution-licens, <a href='#' class='clickable-link' data-href='{WEB_PLATFORM_DOCS_LICENSE}'>CC-BY 3.0 Unported</a>.",
->>>>>>> 72aa6c04
     "UPDATE_NOTIFICATION_TOOLTIP"          : "En ny version av {APP_NAME} är tillgänglig! Klicka här för flera detaljer.",
     "UPDATE_AVAILABLE_TITLE"               : "Uppdatering tillgänglig!",
     "UPDATE_MESSAGE"                       : "Hallå! En ny version av {APP_NAME} är tillgänglig. Här är några av de nya funktionerna:",
