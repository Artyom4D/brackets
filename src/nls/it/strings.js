--- conflicted
+++ resolved
@@ -196,16 +196,11 @@
     "CMD_DUPLICATE"                       : "Duplica",
     "CMD_DELETE_LINES"                    : "Elimina linea",
     "CMD_COMMENT"                         : "Commenta/De-commenta linee",
-<<<<<<< HEAD
-    "CMD_LINE_UP"                         : "Sposta la linea in alto",
-    "CMD_LINE_DOWN"                       : "Sposta la linea in basso",
-    "CMD_OPEN_LINE_ABOVE"                 : "Apri linea in alto",
-    "CMD_OPEN_LINE_BELOW"                 : "Apri linea in basso",
-=======
     "CMD_BLOCK_COMMENT"                   : "Commenta/De-commenta blocco",
     "CMD_LINE_UP"                         : "Sposta la riga in alto",
     "CMD_LINE_DOWN"                       : "Sposta la riga in basso",
->>>>>>> 3910368d
+    "CMD_OPEN_LINE_ABOVE"                 : "Apri linea in alto",
+    "CMD_OPEN_LINE_BELOW"                 : "Apri linea in basso",
      
     // View menu commands
     "VIEW_MENU"                           : "Vista",
