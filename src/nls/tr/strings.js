/*
 * Copyright (c) 2012 Adobe Systems Incorporated. All rights reserved.
 * 
 * Permission is hereby granted, free of charge, to any person obtaining a
 * copy of this software and associated documentation files (the "Software"), 
 * to deal in the Software without restriction, including without limitation 
 * the rights to use, copy, modify, merge, publish, distribute, sublicense, 
 * and/or sell copies of the Software, and to permit persons to whom the 
 * Software is furnished to do so, subject to the following conditions:
 *  
 * The above copyright notice and this permission notice shall be included in
 * all copies or substantial portions of the Software.
 *  
 * THE SOFTWARE IS PROVIDED "AS IS", WITHOUT WARRANTY OF ANY KIND, EXPRESS OR
 * IMPLIED, INCLUDING BUT NOT LIMITED TO THE WARRANTIES OF MERCHANTABILITY, 
 * FITNESS FOR A PARTICULAR PURPOSE AND NONINFRINGEMENT. IN NO EVENT SHALL THE
 * AUTHORS OR COPYRIGHT HOLDERS BE LIABLE FOR ANY CLAIM, DAMAGES OR OTHER 
 * LIABILITY, WHETHER IN AN ACTION OF CONTRACT, TORT OR OTHERWISE, ARISING 
 * FROM, OUT OF OR IN CONNECTION WITH THE SOFTWARE OR THE USE OR OTHER 
 * DEALINGS IN THE SOFTWARE.
 * 
 */

/*jslint vars: true, plusplus: true, devel: true, nomen: true, indent: 4, maxerr: 50 */
/*global define */

define({
    /**
     * Errors
     */

    // General file io error strings
    "GENERIC_ERROR"                     : "(hata {0})",
    "NOT_FOUND_ERR"                     : "Dosya bulunamadı.",
    "NOT_READABLE_ERR"                  : "Dosya okunamadı.",
    "NO_MODIFICATION_ALLOWED_ERR"       : "Klasörde değişiklik yapılamıyor.",
    "NO_MODIFICATION_ALLOWED_ERR_FILE"  : "Dosya değişikliği için izniniz yok.",
    "FILE_EXISTS_ERR"                   : "Dosya bulunmaktadır.",

    // Project error strings
    "ERROR_LOADING_PROJECT"             : "Proje yüklenirken hata",
    "OPEN_DIALOG_ERROR"                 : "Dosya dialogu gösterilirken hata meydana geldi. (hata {0})",
    "REQUEST_NATIVE_FILE_SYSTEM_ERROR"  : "<span class='dialog-filename'>{0}</span> klasörü yüklenirken hata meydana geldi. (hata {1})",
    "READ_DIRECTORY_ENTRIES_ERROR"      : "<span class='dialog-filename'>{0}</span> klasörü okunurken hata meydana geldi. (hata {1})",

    // File open/save error string
    "ERROR_OPENING_FILE_TITLE"          : "Dosya açılırken hata",
    "ERROR_OPENING_FILE"                : "<span class='dialog-filename'>{0}</span> dosyası açılırken hata meydana geldi. {1}",
    "ERROR_RELOADING_FILE_TITLE"        : "Değişiklikler hafızadan okunurken hata oluştu.",
    "ERROR_RELOADING_FILE"              : "<span class='dialog-filename'>{0}</span> dosyası yenilenirken hata meydana geldi. {1}",
    "ERROR_SAVING_FILE_TITLE"           : "Dosya kaydedilirken hata",
    "ERROR_SAVING_FILE"                 : "<span class='dialog-filename'>{0}</span> dosyası kaydedilirken hata meydana geldi. {1}",
    "ERROR_RENAMING_FILE_TITLE"         : "Dosya ismi değiştirilirken hata",
    "ERROR_RENAMING_FILE"               : "<span class='dialog-filename'>{0}</span> dosyasının ismi değiştirilirken hata meydana geldi. {1}",
    "INVALID_FILENAME_TITLE"            : "Hatalı dosya ismi",
    "INVALID_FILENAME_MESSAGE"          : "Dosya isimleri yandaki karakterleri bulunduramaz: /?*:;{}<>\\|",
    "FILE_ALREADY_EXISTS"               : "<span class='dialog-filename'>{0}</span> dosyası zaten bulunmakta",
    "ERROR_CREATING_FILE_TITLE"         : "Dosya yaratılırken hata",
    "ERROR_CREATING_FILE"               : "<span class='dialog-filename'>{0}</span> dosyası yaratılırken hata meydana geldi. {1}",

    // Application error strings
    "ERROR_IN_BROWSER_TITLE"            : "Ups! {APP_NAME} programı şuan tarayıcıda açılmadı.",
    "ERROR_IN_BROWSER"                  : "{APP_NAME} HTML olarak hazırlandı, ancak şuan için masaüstünde çalışabilmekte. Bu nedenle makinanızda bulunan dosyalarda değişiklik için kullanabilirsiniz. {APP_NAME} programını çalıştırabilmek için lütfen <b>github.com/adobe/brackets-shell</b> adresindeki 'application shell'i kullanınız.",

    // FileIndexManager error string
    "ERROR_MAX_FILES_TITLE"             : "Dosyalar indekslenirken hata",
    "ERROR_MAX_FILES"                   : "Maksimum sayıda dosya indekslendi. Indekslenen dosyalardaki işlemler düzgün çalışmayabilir.",

    // Live Development error strings
    "ERROR_LAUNCHING_BROWSER_TITLE"     : "Tarayıcı çalıştırılırken hata",
    "ERROR_CANT_FIND_CHROME"            : "Google Chrome tarayıcısı bulunamadı. Lütfen kurulu olduğundan emin olun.",
    "ERROR_LAUNCHING_BROWSER"           : "Tarayıcı açılırken hata meydana geldi. (hata {0})",
    
    "LIVE_DEVELOPMENT_ERROR_TITLE"      : "Canlı Önizleme Hatası",
    "LIVE_DEVELOPMENT_RELAUNCH_TITLE"   : "Tarayıcıya bağlanılıyor",
    "LIVE_DEVELOPMENT_ERROR_MESSAGE"    : "Canlı önizleme özelliğini kullanabilmek için uzaktan hata ayıklayıcı ile Chrome'un tekrardan açılması gerekiyor.<br /><br />Chrome'u uzaktan hata ayıklayıcı ile tekrardan açılmasını ister misiniz?",
    "LIVE_DEV_NEED_HTML_MESSAGE"        : "Canlı önizlemeyi çalıştırabilmeniz için html dosyası açmanız gerekiyor",
    "LIVE_DEV_NEED_BASEURL_MESSAGE"     : "Canlı Önizlemeyi server-side dosyalarınız ile açmak istiyorsanız, lütfen bu proje için kullanılabilir bir link belirtiniz.",
    "LIVE_DEVELOPMENT_INFO_TITLE"       : "Canlı Önizlemeye Hoşgeldiniz!",
    "LIVE_DEVELOPMENT_INFO_MESSAGE"     : "Canlı önizleme için {APP_NAME} programı tarayıcınıza bağlanıyor ve sizin HTML dosyanızın örnek görüntüsünü tarayıcınızda açıyor. Sonrasında ise değişiklik yaptığınız sayfayı anında tarayıcıda yenileyerek gösteriyor.<br /><br />{APP_NAME} programının bu versiyonunda, Canlı önizleme özelliği sadece <strong>CSS dosyaları</strong> değişikliğine izin veriyor ve sadece <strong>Google Chrome</strong> üzerinde çalışıyor. Yakında HTML ve Javascript değişikliğini de ekleyeceğiz!<br /><br />(Bu mesaj sadece tek sefer gösterilecektir.)",
<<<<<<< HEAD
    "LIVE_DEVELOPMENT_TROUBLESHOOTING"  : "Detaylı bilgi için lütfen <a href='{0}' title='{0}'>Troubleshooting Live Development connection errors</a> sayfasına bakınız.",
=======
    "LIVE_DEVELOPMENT_TROUBLESHOOTING"  : "Detaylı bilgi için lütfen <a href='#' class='clickable-link' data-href='{0}'>Troubleshooting Live Development connection errors</a> sayfasına bakınız.",
>>>>>>> 72aa6c04
    
    "LIVE_DEV_STATUS_TIP_NOT_CONNECTED" : "Canlı Önizleme",
    "LIVE_DEV_STATUS_TIP_PROGRESS1"     : "Canlı Önizleme: Bağlanılıyor\u2026",
    "LIVE_DEV_STATUS_TIP_PROGRESS2"     : "Canlı Önizleme: Başlıyor\u2026",
    "LIVE_DEV_STATUS_TIP_CONNECTED"     : "Canlı Önizleme'den Çık",
    "LIVE_DEV_STATUS_TIP_OUT_OF_SYNC"   : "Canlı Önizleme: Kapatmak için tıklayın (Yenilemek için dosyayı kaydedin)",
    
    "SAVE_CLOSE_TITLE"                  : "Değişiklikleri kaydet",
    "SAVE_CLOSE_MESSAGE"                : "<span class='dialog-filename'>{0}</span> dosyasında yaptığınız değişiklikleri kaydetmek istiyor musunuz?",
    "SAVE_CLOSE_MULTI_MESSAGE"          : "Dosyalardaki değişiklikleri kaydetmek istiyor musunuz?",
    "EXT_MODIFIED_TITLE"                : "Harici değişiklikler",
    "EXT_MODIFIED_MESSAGE"              : "<span class='dialog-filename'>{0}</span> dosyası dışarıdan değiştirildi ama {APP_NAME} programında kaydetmediğiniz değişiklikler bulunmakta.<br /><br />Hangi versiyonun kalmasını istiyorsunuz?",
    "EXT_DELETED_MESSAGE"               : "<span class='dialog-filename'>{0}</span> dosyası hafızadan silind ama {APP_NAME} programında kaydetmediğiniz değişiklikler bulunmakta.<br /><br />Değişikliklerin kalmasını istiyor musunuz?",
    
    // Find, Replace, Find in Files
    "SEARCH_REGEXP_INFO"                : "Regex arama yapmak için /re/ sentaksını kullanın",
    "WITH"                              : "İle",
    "BUTTON_YES"                        : "Evet",
    "BUTTON_NO"                         : "Hayır",
    "BUTTON_STOP"                       : "Durdur",

    "OPEN_FILE"                         : "Dosya Aç",
    "CHOOSE_FOLDER"                     : "Klasör Seç",

    "RELEASE_NOTES"                     : "Yeni Versiyon Bilgileri",
    "NO_UPDATE_TITLE"                   : "En son versiyon!",
    "NO_UPDATE_MESSAGE"                 : "{APP_NAME} programının en son versiyonunu kullanıyorsunuz.",
    
    "FIND_IN_FILES_TITLE"               : "- {2} {3} içindeki {0} {1}",
    "FIND_IN_FILES_SCOPED"              : "<span class='dialog-filename'>{0}</span> dosyası içinde",
    "FIND_IN_FILES_NO_SCOPE"            : "proje içinde",
    "FIND_IN_FILES_FILE"                : "dosya",
    "FIND_IN_FILES_FILES"               : "dosyalar",
    "FIND_IN_FILES_MATCH"               : "eşlesen",
    "FIND_IN_FILES_MATCHES"             : "eşlesenler",
    "FIND_IN_FILES_MORE_THAN"           : "Daha fazla ",
    "FIND_IN_FILES_MAX"                 : " (ilk {0} eşlemeyi gösteriyor)",
    "FIND_IN_FILES_FILE_PATH"           : "Dosya: <b>{0}</b>",
    "FIND_IN_FILES_LINE"                : "Satır:&nbsp;{0}",

    "ERROR_FETCHING_UPDATE_INFO_TITLE"  : "Versiyon bilgisi alınırken hata",
    "ERROR_FETCHING_UPDATE_INFO_MSG"    : "Sunucudan yeni versiyon bilgisi alınırken hata oluştu. Lütfen internete bağlı olduğunuzdan emin olun ve tekrar deneyin.",
    
    /**
     * ProjectManager
     */

    "UNTITLED" : "Adsız",

    /**
     * Keyboard modifier names
     */

    "KEYBOARD_CTRL"   : "Ctrl",
    "KEYBOARD_SHIFT"  : "Shift",
    "KEYBOARD_SPACE"  : "Space",

    /**
     * StatusBar strings
     */
    "STATUSBAR_CURSOR_POSITION"             : "Satır {0}, Kolon {1}",
    "STATUSBAR_INDENT_TOOLTIP_SPACES"       : "Girintiyi boşluk karakterleriyle değiştirmek için tıklayın",
    "STATUSBAR_INDENT_TOOLTIP_TABS"         : "Girintiyi tab karakterleriyle değiştirmek için tıklayın",
    "STATUSBAR_INDENT_SIZE_TOOLTIP_SPACES"  : "Girintide kullanılacak boşluk sayısını değiştirmek için tıklayın",
    "STATUSBAR_INDENT_SIZE_TOOLTIP_TABS"    : "Tab karakter genişliğini değiştirmek için tıklayın",
    "STATUSBAR_SPACES"                      : "Boşluk",
    "STATUSBAR_TAB_SIZE"                    : "Tab Boyutu",
    "STATUSBAR_LINE_COUNT"                  : "{0} Satır",

    /**
     * Command Name Constants
     */

    // File menu commands
    "FILE_MENU"                           : "Dosya",
    "CMD_FILE_NEW"                        : "Yeni Dosya",
    "CMD_FILE_NEW_FOLDER"                 : "Yeni Klasör",
    "CMD_FILE_OPEN"                       : "Aç\u2026",
    "CMD_ADD_TO_WORKING_SET"              : "Çalışma Ekranına Ekle",
    "CMD_OPEN_FOLDER"                     : "Klasörü Aç\u2026",
    "CMD_FILE_CLOSE"                      : "Kapat",
    "CMD_FILE_CLOSE_ALL"                  : "Hepsini Kapat",
    "CMD_FILE_SAVE"                       : "Kaydet",
    "CMD_FILE_SAVE_ALL"                   : "Hepsini Kaydet",
    "CMD_LIVE_FILE_PREVIEW"               : "Canlı Önizleme",
    "CMD_PROJECT_SETTINGS"                : "Proje Ayarları\u2026",
    "CMD_FILE_RENAME"                     : "Yeniden Adlandır",
    "CMD_FILE_DELETE"                     : "Sil",
    "CMD_QUIT"                            : "Çık",

    // Edit menu commands
    "EDIT_MENU"                           : "Düzenle",
    "CMD_SELECT_ALL"                      : "Hepsini Seç",
    "CMD_SELECT_LINE"                     : "Satırı Seç",
    "CMD_FIND"                            : "Bul",
    "CMD_FIND_IN_FILES"                   : "Dosyalarda Bul",
    "CMD_FIND_IN_SUBTREE"                 : "\u2026içinde bul",
    "CMD_FIND_NEXT"                       : "Sonrakini Bul",
    "CMD_FIND_PREVIOUS"                   : "Öncekini Bul",
    "CMD_REPLACE"                         : "Değiştir",
    "CMD_INDENT"                          : "Girinti Ekle",
    "CMD_UNINDENT"                        : "Girintiyi Geri Al",
    "CMD_DUPLICATE"                       : "Kopyala",
    "CMD_DELETE_LINES"                    : "Satırı Sil",
    "CMD_COMMENT"                         : "Satırı komentle/koment kaldır",
    "CMD_BLOCK_COMMENT"                   : "Bloğu komentle/koment kaldır",
    "CMD_LINE_UP"                         : "Satırı Yukarı Taşı",
    "CMD_LINE_DOWN"                       : "Satırı Aşağıya Taşı",
     
    // View menu commands
    "VIEW_MENU"                           : "Göster",
    "CMD_HIDE_SIDEBAR"                    : "Kenar Çubuğu Gizle",
    "CMD_SHOW_SIDEBAR"                    : "Kenar Çubuğu Göster",
    "CMD_INCREASE_FONT_SIZE"              : "Font Boyutunu Büyült",
    "CMD_DECREASE_FONT_SIZE"              : "Font Boyutunu Küçült",
    "CMD_RESTORE_FONT_SIZE"               : "Font Boyutunu Sıfırla",
    "CMD_SORT_WORKINGSET_BY_ADDED"        : "Eklenmeye Göre Sırala",
    "CMD_SORT_WORKINGSET_BY_NAME"         : "İsme Göre Sırala",
    "CMD_SORT_WORKINGSET_BY_TYPE"         : "Türüne Göre Sırala",
    "CMD_SORT_WORKINGSET_AUTO"            : "Otomatik Sırala",

    // Navigate menu Commands
    "NAVIGATE_MENU"                       : "Git",
    "CMD_QUICK_OPEN"                      : "Hızlı Aç",
    "CMD_GOTO_LINE"                       : "Satıra Git",
    "CMD_GOTO_DEFINITION"                 : "Tanıma Git",
    "CMD_TOGGLE_QUICK_EDIT"               : "Hızlı Düzenle",
    "CMD_QUICK_EDIT_PREV_MATCH"           : "Önceki Eşleşme",
    "CMD_QUICK_EDIT_NEXT_MATCH"           : "Sonraki Eşleşme",
    "CMD_NEXT_DOC"                        : "Sonraki Dosya",
    "CMD_PREV_DOC"                        : "Önceki Dosya",
    "CMD_SHOW_IN_TREE"                    : "Dosya Listesinde Göster",
    "CMD_SHOW_IN_OS"                      : "Bulunduğu Konumu Aç",
    
    // Help menu commands
    "HELP_MENU"                           : "Yardım",
    "CMD_SHOW_EXTENSIONS_FOLDER"          : "Eklentiler Klasörünü Göster",
    "CMD_CHECK_FOR_UPDATE"                : "Yeni Versiyon Kontrol Et",
    "CMD_ABOUT"                           : "{APP_TITLE} Hakkında",
    "CMD_FORUM"                           : "{APP_NAME} Forum",

    // Special commands invoked by the native shell
    "CMD_CLOSE_WINDOW"                    : "Ekranı Kapat",
    "CMD_ABORT_QUIT"                      : "Çıkışı İptal Et",

    // Strings for main-view.html
    "EXPERIMENTAL_BUILD"                   : "Deneysel Sürüm",
    "SEARCH_RESULTS"                       : "Arama sonuçları",
    "OK"                                   : "Tamam",
    "DONT_SAVE"                            : "Kaydetme",
    "SAVE"                                 : "Kaydet",
    "CANCEL"                               : "İptal",
    "RELOAD_FROM_DISK"                     : "Hafızadan Yenile",
    "KEEP_CHANGES_IN_EDITOR"               : "Değişiklikleri Editörde Tut",
    "CLOSE_DONT_SAVE"                      : "Kapat (Kaydetme)",
    "RELAUNCH_CHROME"                      : "Chrome'u Tekrar Aç",
    "ABOUT"                                : "Hakkında",
    "CLOSE"                                : "Kapat",
    "ABOUT_TEXT_LINE1"                     : "sprint 14 test sürümü",
    "ABOUT_TEXT_LINE3"                     : "Üçüncü parti yazılımlara ilişkin bildirimler, şartlar ve koşullar <span class=\"non-clickble-link\">http://www.adobe.com/go/thirdparty/</span> adresinde bulunmaktadır ve bu adreste referans olarak dahil edilmiştir",
    "ABOUT_TEXT_LINE4"                     : "Döküman ve kodlar için <span class=\"non-clickble-link\">https://github.com/adobe/brackets/</span> adresine bakabilirsiniz.",
    "UPDATE_NOTIFICATION_TOOLTIP"          : "{APP_NAME} programının yeni versiyonu bulunmakta! Detaylar için tıklayın.",
    "UPDATE_AVAILABLE_TITLE"               : "Yeni versiyon hazır",
    "UPDATE_MESSAGE"                       : "Hey, {APP_NAME} programının yeni versiyonu hazır. İşte bazı yeni özellikler:",
    "GET_IT_NOW"                           : "Şimdi Yükle!",
    "PROJECT_SETTINGS_TITLE"               : "{0} için Proje Ayarları",
    "PROJECT_SETTING_BASE_URL"             : "Ana URL'den Canlı Önizleme",
    "PROJECT_SETTING_BASE_URL_HINT"        : "(dosya urlsi için boş bırakın)",
    "BASEURL_ERROR_INVALID_PROTOCOL"       : "{0} protokolü canlı önizlemeyi desteklemiyor.&mdash;lütfen http: or https: kullanın.",
    "BASEURL_ERROR_SEARCH_DISALLOWED"      : "Ana URL \"{0}\" gibi arama karakterleri bulunduramaz.",
    "BASEURL_ERROR_HASH_DISALLOWED"        : "Ana URL \"{0}\" gibi karakterler bulunduramaz.",
    "BASEURL_ERROR_INVALID_CHAR"           : "'{0}' gibi özel karakterler %-kodlanması gerekiyor.",
    "BASEURL_ERROR_UNKOWN_ERROR"           : "Ana URL'yi işlerken bilinmeyen hata",
    
    
    // extensions/default/DebugCommands
    "DEBUG_MENU"                           : "Ayıkla",
    "CMD_SHOW_DEV_TOOLS"                   : "Geliştirici Araçlarını Göster",
    "CMD_REFRESH_WINDOW"                   : "{APP_NAME} Ekranını Yenile",
    "CMD_NEW_BRACKETS_WINDOW"              : "Yeni {APP_NAME} Ekranı",
    "CMD_SWITCH_LANGUAGE"                  : "Dili Değiştir",
    "CMD_RUN_UNIT_TESTS"                   : "Testleri Çalıştır",
    "CMD_SHOW_PERF_DATA"                   : "Performans Bilgisini Göster",
    
    "LANGUAGE_TITLE"                       : "Dili değiştir",
    "LANGUAGE_MESSAGE"                     : "Lütfen aşağıdaki dillerden istediğiniz dili seçin:",
    "LANGUAGE_SUBMIT"                      : "{APP_NAME} Yenile",
    "LANGUAGE_CANCEL"                      : "İptal",
    
    // extensions/default/JSLint
    "CMD_JSLINT"                           : "JSLint Aç",
    "JSLINT_ERRORS"                        : "JSLint Hataları",
    "JSLINT_ERROR_INFORMATION"             : "1 JSLint Hatası",
    "JSLINT_ERRORS_INFORMATION"            : "{0} JSLint Hatası",
    "JSLINT_NO_ERRORS"                     : "JSLint hatası bulunamadı - Mükemmel!",
    "JSLINT_DISABLED"                      : "JSLint kapalı veya şuan ki dosyada kullanılamıyor"
});<|MERGE_RESOLUTION|>--- conflicted
+++ resolved
@@ -78,11 +78,7 @@
     "LIVE_DEV_NEED_BASEURL_MESSAGE"     : "Canlı Önizlemeyi server-side dosyalarınız ile açmak istiyorsanız, lütfen bu proje için kullanılabilir bir link belirtiniz.",
     "LIVE_DEVELOPMENT_INFO_TITLE"       : "Canlı Önizlemeye Hoşgeldiniz!",
     "LIVE_DEVELOPMENT_INFO_MESSAGE"     : "Canlı önizleme için {APP_NAME} programı tarayıcınıza bağlanıyor ve sizin HTML dosyanızın örnek görüntüsünü tarayıcınızda açıyor. Sonrasında ise değişiklik yaptığınız sayfayı anında tarayıcıda yenileyerek gösteriyor.<br /><br />{APP_NAME} programının bu versiyonunda, Canlı önizleme özelliği sadece <strong>CSS dosyaları</strong> değişikliğine izin veriyor ve sadece <strong>Google Chrome</strong> üzerinde çalışıyor. Yakında HTML ve Javascript değişikliğini de ekleyeceğiz!<br /><br />(Bu mesaj sadece tek sefer gösterilecektir.)",
-<<<<<<< HEAD
     "LIVE_DEVELOPMENT_TROUBLESHOOTING"  : "Detaylı bilgi için lütfen <a href='{0}' title='{0}'>Troubleshooting Live Development connection errors</a> sayfasına bakınız.",
-=======
-    "LIVE_DEVELOPMENT_TROUBLESHOOTING"  : "Detaylı bilgi için lütfen <a href='#' class='clickable-link' data-href='{0}'>Troubleshooting Live Development connection errors</a> sayfasına bakınız.",
->>>>>>> 72aa6c04
     
     "LIVE_DEV_STATUS_TIP_NOT_CONNECTED" : "Canlı Önizleme",
     "LIVE_DEV_STATUS_TIP_PROGRESS1"     : "Canlı Önizleme: Bağlanılıyor\u2026",
