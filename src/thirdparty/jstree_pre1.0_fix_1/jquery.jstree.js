--- conflicted
+++ resolved
@@ -2800,38 +2800,22 @@
 						var $t = $(this), nm;
 						$t.children("a" + (_this.data.languages ? "" : ":eq(0)") ).not(":has(.jstree-checkbox)").prepend("<ins class='jstree-checkbox'>&#160;</ins>").parent().not(".jstree-checked, .jstree-unchecked").addClass( ts ? "jstree-unchecked" : c );
 						if(rc) {
-<<<<<<< HEAD
-							if(!$t.children('[type="checkbox"]').length) {
-=======
 							if(!$t.children("[type=checkbox]").length) {
->>>>>>> 69198e6b
 								nm = rcn.call(_this, $t);
 								$t.prepend("<input type='checkbox' class='jstree-real-checkbox' id='" + nm[0] + "' name='" + nm[0] + "' value='" + nm[1] + "' />");
 							}
 							else {
-<<<<<<< HEAD
-								$t.children('[type="checkbox"]').addClass("jstree-real-checkbox");
-=======
 								$t.children("[type=checkbox]").addClass("jstree-real-checkbox");
->>>>>>> 69198e6b
 							}
 						}
 						if(!ts) {
 							if(c === "jstree-checked" || $t.hasClass("jstree-checked") || $t.children(':checked').length) {
-<<<<<<< HEAD
-								$t.find("li").addBack().addClass("jstree-checked").children('[type="checkbox"]').prop("checked", true);
-=======
-								$t.find("li").andSelf().addClass("jstree-checked").children("[type=checkbox]").prop("checked", true);
->>>>>>> 69198e6b
+								$t.find("li").addBack().addClass("jstree-checked").children("[type=checkbox]").prop("checked", true);
 							}
 						}
 						else {
 							if($t.hasClass("jstree-checked") || $t.children(':checked').length) {
-<<<<<<< HEAD
-								$t.addClass("jstree-checked").children('[type="checkbox"]').prop("checked", true);
-=======
 								$t.addClass("jstree-checked").children("[type=checkbox]").prop("checked", true);
->>>>>>> 69198e6b
 							}
 						}
 					});
@@ -2848,19 +2832,11 @@
 				if(this._get_settings().checkbox.two_state) {
 					if(state) { 
 						obj.removeClass("jstree-checked").addClass("jstree-unchecked"); 
-<<<<<<< HEAD
-						if(rc) { obj.children('[type="checkbox"]').prop("checked", false); }
-					}
-					else { 
-						obj.removeClass("jstree-unchecked").addClass("jstree-checked"); 
-						if(rc) { obj.children('[type="checkbox"]').prop("checked", true); }
-=======
 						if(rc) { obj.children("[type=checkbox]").prop("checked", false); }
 					}
 					else { 
 						obj.removeClass("jstree-unchecked").addClass("jstree-checked"); 
 						if(rc) { obj.children("[type=checkbox]").prop("checked", true); }
->>>>>>> 69198e6b
 					}
 				}
 				else {
@@ -2868,21 +2844,13 @@
 						coll = obj.find("li").addBack();
 						if(!coll.filter(".jstree-checked, .jstree-undetermined").length) { return false; }
 						coll.removeClass("jstree-checked jstree-undetermined").addClass("jstree-unchecked"); 
-<<<<<<< HEAD
-						if(rc) { coll.children('[type="checkbox"]').prop("checked", false); }
-=======
 						if(rc) { coll.children("[type=checkbox]").prop("checked", false); }
->>>>>>> 69198e6b
 					}
 					else { 
 						coll = obj.find("li").addBack();
 						if(!coll.filter(".jstree-unchecked, .jstree-undetermined").length) { return false; }
 						coll.removeClass("jstree-unchecked jstree-undetermined").addClass("jstree-checked"); 
-<<<<<<< HEAD
-						if(rc) { coll.children('[type="checkbox"]').prop("checked", true); }
-=======
 						if(rc) { coll.children("[type=checkbox]").prop("checked", true); }
->>>>>>> 69198e6b
 						if(this.data.ui) { this.data.ui.last_selected = obj; }
 						this.data.checkbox.last_selected = obj;
 					}
@@ -2890,42 +2858,24 @@
 						var $this = $(this);
 						if(state) {
 							if($this.children("ul").children("li.jstree-checked, li.jstree-undetermined").length) {
-<<<<<<< HEAD
 								$this.parentsUntil(".jstree", "li").addBack().removeClass("jstree-checked jstree-unchecked").addClass("jstree-undetermined");
-								if(rc) { $this.parentsUntil(".jstree", "li").addBack().children('[type="checkbox"]').prop("checked", false); }
-=======
-								$this.parentsUntil(".jstree", "li").andSelf().removeClass("jstree-checked jstree-unchecked").addClass("jstree-undetermined");
-								if(rc) { $this.parentsUntil(".jstree", "li").andSelf().children("[type=checkbox]").prop("checked", false); }
->>>>>>> 69198e6b
+								if(rc) { $this.parentsUntil(".jstree", "li").addBack().children("[type=checkbox]").prop("checked", false); }
 								return false;
 							}
 							else {
 								$this.removeClass("jstree-checked jstree-undetermined").addClass("jstree-unchecked");
-<<<<<<< HEAD
-								if(rc) { $this.children('[type="checkbox"]').prop("checked", false); }
-=======
 								if(rc) { $this.children("[type=checkbox]").prop("checked", false); }
->>>>>>> 69198e6b
 							}
 						}
 						else {
 							if($this.children("ul").children("li.jstree-unchecked, li.jstree-undetermined").length) {
-<<<<<<< HEAD
 								$this.parentsUntil(".jstree", "li").addBack().removeClass("jstree-checked jstree-unchecked").addClass("jstree-undetermined");
-								if(rc) { $this.parentsUntil(".jstree", "li").addBack().children('[type="checkbox"]').prop("checked", false); }
-=======
-								$this.parentsUntil(".jstree", "li").andSelf().removeClass("jstree-checked jstree-unchecked").addClass("jstree-undetermined");
-								if(rc) { $this.parentsUntil(".jstree", "li").andSelf().children("[type=checkbox]").prop("checked", false); }
->>>>>>> 69198e6b
+								if(rc) { $this.parentsUntil(".jstree", "li").addBack().children("[type=checkbox]").prop("checked", false); }
 								return false;
 							}
 							else {
 								$this.removeClass("jstree-unchecked jstree-undetermined").addClass("jstree-checked");
-<<<<<<< HEAD
-								if(rc) { $this.children('[type="checkbox"]').prop("checked", true); }
-=======
 								if(rc) { $this.children("[type=checkbox]").prop("checked", true); }
->>>>>>> 69198e6b
 							}
 						}
 					});
@@ -2984,11 +2934,7 @@
 				obj = this._get_node(obj);
 				if(!obj.length) { return; }
 				if(this._get_settings().checkbox.two_state) {
-<<<<<<< HEAD
-					obj.find('li').addBack().not('.jstree-checked').removeClass('jstree-undetermined').addClass('jstree-unchecked').children('[type="checkbox"]').prop('checked', true);
-=======
-					obj.find('li').andSelf().not('.jstree-checked').removeClass('jstree-undetermined').addClass('jstree-unchecked').children("[type=checkbox]").prop('checked', true);
->>>>>>> 69198e6b
+					obj.find('li').addBack().not('.jstree-checked').removeClass('jstree-undetermined').addClass('jstree-unchecked').children("[type=checkbox]").prop('checked', true);
 					return;
 				}
 				var rc = this._get_settings().checkbox.real_checkboxes,
@@ -2999,13 +2945,8 @@
 				else if(a === 0 && b === 0) { this.change_state(obj, true); }
 				else if(a === c) { this.change_state(obj, false); }
 				else { 
-<<<<<<< HEAD
 					obj.parentsUntil(".jstree","li").addBack().removeClass("jstree-checked jstree-unchecked").addClass("jstree-undetermined");
-					if(rc) { obj.parentsUntil(".jstree", "li").addBack().children('[type="checkbox"]').prop("checked", false); }
-=======
-					obj.parentsUntil(".jstree","li").andSelf().removeClass("jstree-checked jstree-unchecked").addClass("jstree-undetermined");
-					if(rc) { obj.parentsUntil(".jstree", "li").andSelf().children("[type=checkbox]").prop("checked", false); }
->>>>>>> 69198e6b
+					if(rc) { obj.parentsUntil(".jstree", "li").addBack().children("[type=checkbox]").prop("checked", false); }
 				}
 			},
 			reselect : function () {
