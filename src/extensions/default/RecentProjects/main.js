/*
 * Copyright (c) 2012 Adobe Systems Incorporated. All rights reserved.
 *  
 * Permission is hereby granted, free of charge, to any person obtaining a
 * copy of this software and associated documentation files (the "Software"), 
 * to deal in the Software without restriction, including without limitation 
 * the rights to use, copy, modify, merge, publish, distribute, sublicense, 
 * and/or sell copies of the Software, and to permit persons to whom the 
 * Software is furnished to do so, subject to the following conditions:
 *  
 * The above copyright notice and this permission notice shall be included in
 * all copies or substantial portions of the Software.
 *  
 * THE SOFTWARE IS PROVIDED "AS IS", WITHOUT WARRANTY OF ANY KIND, EXPRESS OR
 * IMPLIED, INCLUDING BUT NOT LIMITED TO THE WARRANTIES OF MERCHANTABILITY, 
 * FITNESS FOR A PARTICULAR PURPOSE AND NONINFRINGEMENT. IN NO EVENT SHALL THE
 * AUTHORS OR COPYRIGHT HOLDERS BE LIABLE FOR ANY CLAIM, DAMAGES OR OTHER 
 * LIABILITY, WHETHER IN AN ACTION OF CONTRACT, TORT OR OTHERWISE, ARISING 
 * FROM, OUT OF OR IN CONNECTION WITH THE SOFTWARE OR THE USE OR OTHER 
 * DEALINGS IN THE SOFTWARE.
 * 
 */

/*jslint vars: true, plusplus: true, devel: true, nomen: true, regexp: true, indent: 4, maxerr: 50 */
/*global define, brackets, window, $, Mustache */

define(function (require, exports, module) {
    "use strict";
    
    // Brackets modules
    var ProjectManager          = brackets.getModule("project/ProjectManager"),
        PreferencesDialogs      = brackets.getModule("preferences/PreferencesDialogs"),
        PreferencesManager      = brackets.getModule("preferences/PreferencesManager"),
        Commands                = brackets.getModule("command/Commands"),
        CommandManager          = brackets.getModule("command/CommandManager"),
        ExtensionUtils          = brackets.getModule("utils/ExtensionUtils"),
        AppInit                 = brackets.getModule("utils/AppInit"),
        Strings                 = brackets.getModule("strings"),
        SidebarView             = brackets.getModule("project/SidebarView"),
        Menus                   = brackets.getModule("command/Menus"),
        PopUpManager            = brackets.getModule("widgets/PopUpManager"),
        FileUtils               = brackets.getModule("file/FileUtils"),
        NativeFileSystem        = brackets.getModule("file/NativeFileSystem").NativeFileSystem,
        ProjectsMenuTemplate    = require("text!htmlContent/projects-menu.html");
    
    
    var $dropdownToggle,
        $dropdown,
        $settings;
    
    var prefs = PreferencesManager.getPreferenceStorage(module);
    //TODO: Remove preferences migration code
    PreferencesManager.handleClientIdChange(prefs, "com.adobe.brackets.brackets-recent-projects");
    
    var MAX_PROJECTS = 20;

    /**
     * Get the stored list of recent projects, canonicalizing and updating paths as appropriate.
     */
    function getRecentProjects() {
        var recentProjects = prefs.getValue("recentProjects") || [],
            i;
        for (i = 0; i < recentProjects.length; i++) {
            recentProjects[i] = FileUtils.canonicalizeFolderPath(ProjectManager.updateWelcomeProjectPath(recentProjects[i]));
        }
        return recentProjects;
    }
    
    /**
     * Add a project to the stored list of recent projects, up to MAX_PROJECTS.
     */
    function add() {
        var root = FileUtils.canonicalizeFolderPath(ProjectManager.getProjectRoot().fullPath),
            recentProjects = getRecentProjects(),
            index = recentProjects.indexOf(root);
        if (index !== -1) {
            recentProjects.splice(index, 1);
        }
        recentProjects.unshift(root);
        if (recentProjects.length > MAX_PROJECTS) {
            recentProjects = recentProjects.slice(0, MAX_PROJECTS);
        }
        prefs.setValue("recentProjects", recentProjects);
    }
    
    /**
     * Check the list of items to see if any of them are hovered, and if so trigger a mouseenter.
     * Normally the mouseenter event handles this, but when a previous item is deleted and the next
     * item moves up to be underneath the mouse, we don't get a mouseenter event for that item.
     */
    function checkHovers(pageX, pageY) {
        $dropdown.children().each(function () {
            var offset = $(this).offset(),
                width  = $(this).outerWidth(),
                height = $(this).outerHeight();
            
            if (pageX >= offset.left && pageX <= offset.left + width &&
                    pageY >= offset.top && pageY <= offset.top + height) {
                $(".recent-folder-link", this).triggerHandler("mouseenter");
            }
        });
    }
    
    /**
     * Create the "delete" button that shows up when you hover over a project.
     */
    function renderDelete() {
        return $("<div id='recent-folder-delete' class='trash-icon'></div>")
            .mouseup(function (e) {
                // Don't let the click bubble upward.
                e.stopPropagation();
                
                // Remove the project from the preferences.
                var recentProjects = getRecentProjects(),
                    index = recentProjects.indexOf($(this).parent().data("path")),
                    newProjects = [],
                    i;
                for (i = 0; i < recentProjects.length; i++) {
                    if (i !== index) {
                        newProjects.push(recentProjects[i]);
                    }
                }
                prefs.setValue("recentProjects", newProjects);
                $(this).closest("li").remove();
                checkHovers(e.pageX, e.pageY);
                
                if (newProjects.length === 1) {
                    $dropdown.find(".divider").remove();
                }
            });
    }
    
    /**
     * Close the dropdown.
     */
    function closeDropdown() {
        // Since we passed "true" for autoRemove to addPopUp(), this will
        // automatically remove the dropdown from the DOM. Also, PopUpManager
        // will call cleanupDropdown().
        if ($dropdown) {
            PopUpManager.removePopUp($dropdown);
        }
    }
    
    /**
     * Remove the various event handlers that close the dropdown. This is called by the
     * PopUpManager when the dropdown is closed.
     */
    function cleanupDropdown() {
        $("html").off("click", closeDropdown);
        $("#project-files-container").off("scroll", closeDropdown);
        $(SidebarView).off("hide", closeDropdown);
        $("#titlebar .nav").off("click", closeDropdown);
        $dropdown = null;
    }
    
    /**
     * Hide the delete button.
     */
    function hideDeleteButton() {
        $("#recent-folder-delete").remove();
    }
    
    /**
     * Show the delete button over a given target.
     */
    function showDeleteButton($target) {
        hideDeleteButton();
        renderDelete()
            .css("top", $target.position().top + 6)
            .appendTo($target);
    }
    
    /**
     * Adds the click and mouse enter/leave events to the dropdown
     */
    function _handleListEvents() {
        $dropdown.click(function (e) {
            var $link = $(e.target).closest("a"),
                id    = $link.attr("id"),
                path  = $link.data("path");
            
            if (path) {
                ProjectManager.openProject(path)
                    .fail(function () {
                        // Remove the project from the list only if it does not exist on disk
                        var recentProjects = getRecentProjects(),
                            index = recentProjects.indexOf(path);
                        if (index !== -1) {
                            NativeFileSystem.requestNativeFileSystem(path,
                                function () {},
                                function () {
                                    recentProjects.splice(index, 1);
                                });
                        }
                    });
                closeDropdown();
            
            } else if (id === "project-settings-link") {
                CommandManager.execute(Commands.FILE_PROJECT_SETTINGS);
            
            } else if (id === "open-folder-link") {
                CommandManager.execute(Commands.FILE_OPEN_FOLDER);
            }
            
        });
        
        $dropdown.find(".recent-folder-link")
            .mouseenter(function () {
                // Note: we can't depend on the event here because this can be triggered
                // manually from checkHovers().
                showDeleteButton($(this));
            })
            .mouseleave(function () {
                hideDeleteButton();
            });
    }
    
    /**
     * Parses the path and returns an object with the full path, the folder name and the path without the folder.
     * @param {string} path The full path to the folder.
     * @return {{path: string, folder: string, rest: string}}
     */
    function parsePath(path) {
        var lastSlash = path.lastIndexOf("/"), folder, rest;
        if (lastSlash === path.length - 1) {
            lastSlash = path.slice(0, path.length - 1).lastIndexOf("/");
        }
        if (lastSlash >= 0) {
            rest = " - " + (lastSlash ? path.slice(0, lastSlash) : "/");
            folder = path.slice(lastSlash + 1);
        } else {
            rest = "/";
            folder = path;
        }
        
        return {path: path, folder: folder, rest: rest};
    }

    /**
     * Create the list of projects in the dropdown menu.
     * @return {string} The html content
     */
    function renderList() {
        var recentProjects = getRecentProjects(),
            currentProject = FileUtils.canonicalizeFolderPath(ProjectManager.getProjectRoot().fullPath),
            projectList    = [];
        
        recentProjects.forEach(function (root) {
            if (root !== currentProject) {
                projectList.push(parsePath(root));
            }
        });
        var templateVars = {projectList: projectList, hasProject: projectList.length};
        
        return Mustache.render(ProjectsMenuTemplate, $.extend(templateVars, Strings));
    }
    
    /**
     * Show or hide the recent projects dropdown.
     * @param {$.Event} e The event object that triggered the toggling.
     */
    function toggle(e) {
        // If the dropdown is already visible, just return (so the root click handler on html
        // will close it).
        if ($dropdown) {
            return;
        }
        
        Menus.closeAll();
        
        // TODO: Can't just use Bootstrap 1.4 dropdowns for this since they're hard-coded to
        // assume that the dropdown is inside a top-level menubar created using <li>s.
        // Have to do this stopProp to avoid the html click handler from firing when this returns.
        e.stopPropagation();
        
        $dropdown = $(renderList());
        
        var toggleOffset = $dropdownToggle.offset();
        $dropdown
            .css({
                left: toggleOffset.left,
                top: toggleOffset.top + $dropdownToggle.outerHeight()
            })
            .appendTo($("body"));
        
        PopUpManager.addPopUp($dropdown, cleanupDropdown, true);
        
        // TODO: should use capture, otherwise clicking on the menus doesn't close it. More fallout
        // from the fact that we can't use the Boostrap (1.4) dropdowns.
        $("html").on("click", closeDropdown);
        
        // Hide the menu if the user scrolls in the project tree. Otherwise the Lion scrollbar
        // overlaps it.
        // TODO: This duplicates logic that's already in ProjectManager (which calls Menus.close()).
        // We should fix this when the popup handling is centralized in PopupManager, as well
        // as making Esc close the dropdown. See issue #1381.
        $("#project-files-container").on("scroll", closeDropdown);
        
        // Hide the menu if the sidebar is hidden.
        // TODO: Is there some more general way we could handle this for dropdowns?
        $(SidebarView).on("hide", closeDropdown);
        
        // Hacky: if we detect a click in the menubar, close ourselves.
        // TODO: again, we should have centralized popup management.
<<<<<<< HEAD
        $("#titlebar .nav").on("click", closeDropdown);
=======
        $("#main-toolbar .nav").on("click", closeDropdown);
        
        _handleListEvents();
>>>>>>> 3551e40a
    }
    
    // Initialize extension
    AppInit.appReady(function () {
        ExtensionUtils.loadStyleSheet(module, "styles/styles.css");
        
        $(ProjectManager).on("projectOpen", add);
        $(ProjectManager).on("beforeProjectClose", add);
    });

    AppInit.htmlReady(function () {
        $("#project-title")
            .wrap("<div id='project-dropdown-toggle'></div>")
            .after("<span class='dropdown-arrow'></span>");
        
        $dropdownToggle = $("#project-dropdown-toggle").click(toggle);
    });
});<|MERGE_RESOLUTION|>--- conflicted
+++ resolved
@@ -303,13 +303,9 @@
         
         // Hacky: if we detect a click in the menubar, close ourselves.
         // TODO: again, we should have centralized popup management.
-<<<<<<< HEAD
         $("#titlebar .nav").on("click", closeDropdown);
-=======
-        $("#main-toolbar .nav").on("click", closeDropdown);
         
         _handleListEvents();
->>>>>>> 3551e40a
     }
     
     // Initialize extension
