--- conflicted
+++ resolved
@@ -186,16 +186,12 @@
      * @param {!Editor} hostEditor
      */
     InlineColorEditor.prototype.load = function (hostEditor) {
-<<<<<<< HEAD
         var text = hostEditor.document.getText(),
             allNamedColors = text.match(InlineColorEditor.colorNameRegEx),
             allColorsInDoc = text.match(InlineColorEditor.COLOR_REGEX),
             swatchInfo;
         this.editor = hostEditor;
-        this.parentClass.load.call(this, hostEditor);
-=======
         InlineColorEditor.prototype.parentClass.load.apply(this, arguments);
->>>>>>> d6522da9
         
         if (allColorsInDoc && allNamedColors) {
             allColorsInDoc = allColorsInDoc.concat(allNamedColors);
@@ -204,12 +200,8 @@
         }
 
         // Create color picker control
-<<<<<<< HEAD
-        swatchInfo = this._collateColors(allColorsInDoc, MAX_USED_COLORS);
-=======
         var allColorsInDoc = this.hostEditor.document.getText().match(InlineColorEditor.COLOR_REGEX);
         var swatchInfo = this._collateColors(allColorsInDoc, MAX_USED_COLORS);
->>>>>>> d6522da9
         this.colorEditor = new ColorEditor(this.$htmlContent, this._color, this._handleColorChange, swatchInfo);
     };
 
