/*
 * Copyright (c) 2012 Adobe Systems Incorporated. All rights reserved.
 *  
 * Permission is hereby granted, free of charge, to any person obtaining a
 * copy of this software and associated documentation files (the "Software"), 
 * to deal in the Software without restriction, including without limitation 
 * the rights to use, copy, modify, merge, publish, distribute, sublicense, 
 * and/or sell copies of the Software, and to permit persons to whom the 
 * Software is furnished to do so, subject to the following conditions:
 *  
 * The above copyright notice and this permission notice shall be included in
 * all copies or substantial portions of the Software.
 *  
 * THE SOFTWARE IS PROVIDED "AS IS", WITHOUT WARRANTY OF ANY KIND, EXPRESS OR
 * IMPLIED, INCLUDING BUT NOT LIMITED TO THE WARRANTIES OF MERCHANTABILITY, 
 * FITNESS FOR A PARTICULAR PURPOSE AND NONINFRINGEMENT. IN NO EVENT SHALL THE
 * AUTHORS OR COPYRIGHT HOLDERS BE LIABLE FOR ANY CLAIM, DAMAGES OR OTHER 
 * LIABILITY, WHETHER IN AN ACTION OF CONTRACT, TORT OR OTHERWISE, ARISING 
 * FROM, OUT OF OR IN CONNECTION WITH THE SOFTWARE OR THE USE OR OTHER 
 * DEALINGS IN THE SOFTWARE.
 * 
 */


/*jslint vars: true, plusplus: true, devel: true, nomen: true, indent: 4, maxerr: 50 */
/*global define, $, brackets, window, WebSocket, Mustache */

define(function (require, exports, module) {
    "use strict";
    
    var Commands               = brackets.getModule("command/Commands"),
        CommandManager         = brackets.getModule("command/CommandManager"),
        KeyBindingManager      = brackets.getModule("command/KeyBindingManager"),
        Menus                  = brackets.getModule("command/Menus"),
        Editor                 = brackets.getModule("editor/Editor").Editor,
        FileUtils              = brackets.getModule("file/FileUtils"),
        NativeFileSystem       = brackets.getModule("file/NativeFileSystem").NativeFileSystem,
        ProjectManager         = brackets.getModule("project/ProjectManager"),
        PerfUtils              = brackets.getModule("utils/PerfUtils"),
        NativeApp              = brackets.getModule("utils/NativeApp"),
        CollectionUtils        = brackets.getModule("utils/CollectionUtils"),
        StringUtils            = brackets.getModule("utils/StringUtils"),
        Dialogs                = brackets.getModule("widgets/Dialogs"),
        Strings                = brackets.getModule("strings"),
        NodeDebugUtils         = require("NodeDebugUtils"),
        PerfDialogTemplate     = require("text!htmlContent/perf-dialog.html"),
        LanguageDialogTemplate = require("text!htmlContent/language-dialog.html");
    
    var KeyboardPrefs = JSON.parse(require("text!keyboard.json"));
	
	
    /** @const {string} Brackets Application Menu Constant */
    var DEBUG_MENU = "debug-menu";
    
     /** @const {string} Debug commands IDs */
    var DEBUG_REFRESH_WINDOW        = "debug.refreshWindow", // string must MATCH string in native code (brackets_extensions)
        DEBUG_SHOW_DEVELOPER_TOOLS  = "debug.showDeveloperTools",
        DEBUG_RUN_UNIT_TESTS        = "debug.runUnitTests",
        DEBUG_SHOW_PERF_DATA        = "debug.showPerfData",
        DEBUG_NEW_BRACKETS_WINDOW   = "debug.newBracketsWindow",
        DEBUG_SWITCH_LANGUAGE       = "debug.switchLanguage",
        DEBUG_ENABLE_NODE_DEBUGGER  = "debug.enableNodeDebugger",
        DEBUG_LOG_NODE_STATE        = "debug.logNodeState",
        DEBUG_RESTART_NODE          = "debug.restartNode";
    
    
    
    function handleShowDeveloperTools(commandData) {
        brackets.app.showDeveloperTools();
    }
    
    // Implements the 'Run Tests' menu to bring up the Jasmine unit test window
    var _testWindow = null;
    function _runUnitTests(spec) {
        var queryString = spec ? "?spec=" + spec : "";
        if (_testWindow) {
            try {
                if (_testWindow.location.search !== queryString) {
                    _testWindow.location.href = "../test/SpecRunner.html" + queryString;
                } else {
                    _testWindow.location.reload(true);
                }
            } catch (e) {
                _testWindow = null;  // the window was probably closed
            }
        }

        if (!_testWindow) {
            _testWindow = window.open("../test/SpecRunner.html" + queryString, "brackets-test", "width=" + $(window).width() + ",height=" + $(window).height());
            _testWindow.location.reload(true); // if it was opened before, we need to reload because it will be cached
        }
    }
    
    function _handleShowPerfData() {
        var templateVars = {
            delimitedPerfData: PerfUtils.getDelimitedPerfData(),
            perfData: []
        };
        
        var getValue = function (entry) {
            // entry is either an Array or a number
            if (Array.isArray(entry)) {
                // For Array of values, return: minimum/average/maximum/last
                var i, e, avg, sum = 0, min = Number.MAX_VALUE, max = 0;
                
                for (i = 0; i < entry.length; i++) {
                    e = entry[i];
                    min = Math.min(min, e);
                    sum += e;
                    max = Math.max(max, e);
                }
                avg = Math.round(sum / entry.length);
                return String(min) + "/" + String(avg) + "/" + String(max) + "/" + String(e);
            } else {
                return entry;
            }
        };
        
        var perfData = PerfUtils.getData();
        CollectionUtils.forEach(perfData, function (value, testName) {
            templateVars.perfData.push({
                testName: StringUtils.breakableUrl(testName),
                value:    getValue(value)
            });
        });
        
        var template = Mustache.render(PerfDialogTemplate, templateVars);
        Dialogs.showModalDialogUsingTemplate(template);
        
        // Select the raw perf data field on click since select all doesn't 
        // work outside of the editor
        $("#brackets-perf-raw-data").click(function () {
            $(this).focus().select();
        });
    }
    
    function _handleNewBracketsWindow() {
        window.open(window.location.href);
    }
    
    function _handleSwitchLanguage() {
        var stringsPath = FileUtils.getNativeBracketsDirectoryPath() + "/nls";
        NativeFileSystem.requestNativeFileSystem(stringsPath, function (fs) {
            fs.root.createReader().readEntries(function (entries) {
                var $dialog,
                    $submit,
                    $select,
                    locale,
                    curLocale = (brackets.isLocaleDefault() ? null : brackets.getLocale()),
                    languages = [];
                
                function setLanguage(event) {
                    locale = $select.val();
                    $submit.attr("disabled", false);
                }
                
<<<<<<< HEAD
=======
                var $cancel = $("<button class='dialog-button btn left'>")
                    .on("click", function () {
                        $modal.modal('hide');
                    })
                    .text(Strings.LANGUAGE_CANCEL)
                    .appendTo($footer);
                
                $submit = $("<button class='dialog-button btn primary'>")
                    .text(Strings.LANGUAGE_SUBMIT)
                    .on("click", function () {
                        if (locale === undefined) {
                            return;
                        } else if (locale !== curLocale) {
                            brackets.setLocale(locale);
                            CommandManager.execute(DEBUG_REFRESH_WINDOW);
                        }
                    })
                    .attr("disabled", "disabled")
                    .appendTo($footer);
                
                $modal
                    .appendTo(window.document.body)
                    .modal({
                        backdrop: "static",
                        show: true
                    })
                    .on("hidden", function () {
                        $(this).remove();
                    });

                function addLocale(text, val) {
                    var $option = $("<option>")
                        .text(text)
                        .val(val)
                        .appendTo($select);
                }
                
                // returns the localized label for the given locale
                // or the locale, if nothing found
                function getLocalizedLabel(locale) {
                    
                    var key = "LOCALE_" + locale.toUpperCase().replace("-", "_"),
                        i18n = Strings[key];
                    
                    return i18n === undefined ? locale : i18n;
                }

>>>>>>> 432ae558
                // add system default
                languages.push({label: Strings.LANGUAGE_SYSTEM_DEFAULT, language: null});
                
                // add english
<<<<<<< HEAD
                languages.push({label: "en",  language: "en"});
=======
                addLocale(getLocalizedLabel("en"), "en");
>>>>>>> 432ae558
                
                // inspect all children of dirEntry
                entries.forEach(function (entry) {
                    if (entry.isDirectory) {
                        var match = entry.name.match(/^([a-z]{2})(-[a-z]{2})?$/);
                        
                        if (match) {
                            var language = entry.name,
                                label = match[1];
                            
                            if (match[2]) {
                                label += match[2].toUpperCase();
                            }
                            
<<<<<<< HEAD
                            languages.push({label: label, language: language});
=======
                            addLocale(getLocalizedLabel(label), language);
>>>>>>> 432ae558
                        }
                    }
                });
                
                var template = Mustache.render(LanguageDialogTemplate, $.extend({languages: languages}, Strings));
                Dialogs.showModalDialogUsingTemplate(template).done(function () {
                    if (locale === undefined) {
                        return;
                    } else if (locale !== curLocale) {
                        brackets.setLocale(locale);
                        CommandManager.execute(DEBUG_REFRESH_WINDOW);
                    }
                });
                
                $dialog = $(".switch-language.instance");
                $submit = $dialog.find(".dialog-button[data-button-id='ok']");
                $select = $dialog.find("select");
                
                $select.on("change", setLanguage).val(curLocale);
            });
        });
    }
    
    function _enableRunTestsMenuItem() {
        if (brackets.inBrowser) {
            return;
        }

        // Check for the SpecRunner.html file
        var fileEntry = new NativeFileSystem.FileEntry(
            FileUtils.getNativeBracketsDirectoryPath() + "/../test/SpecRunner.html"
        );
        
        fileEntry.getMetadata(
            function (metadata) {
                // If we sucessfully got the metadata for the SpecRunner.html file, 
                // enable the menu item
                CommandManager.get(DEBUG_RUN_UNIT_TESTS).setEnabled(true);
            },
            function (error) {} /* menu already disabled, ignore errors */
        );
    }
	
	
    /**
     * Disables Brackets' cache via the remote debugging protocol.
     * @return {$.Promise} A jQuery promise that will be resolved when the cache is disabled and be rejected in any other case
     */
    function _disableCache() {
        var result = new $.Deferred();
        
        if (brackets.inBrowser) {
            result.resolve();
        } else {
            var Inspector = brackets.getModule("LiveDevelopment/Inspector/Inspector");
            var port = brackets.app.getRemoteDebuggingPort ? brackets.app.getRemoteDebuggingPort() : 9234;
            Inspector.getDebuggableWindows("127.0.0.1", port)
                .fail(result.reject)
                .done(function (response) {
                    var page = response[0];
                    if (!page || !page.webSocketDebuggerUrl) {
                        result.reject();
                        return;
                    }
                    var _socket = new WebSocket(page.webSocketDebuggerUrl);
                    // Disable the cache
                    _socket.onopen = function _onConnect() {
                        _socket.send(JSON.stringify({ id: 1, method: "Network.setCacheDisabled", params: { "cacheDisabled": true } }));
                    };
                    // The first message will be the confirmation => disconnected to allow remote debugging of Brackets
                    _socket.onmessage = function _onMessage(e) {
                        _socket.close();
                        result.resolve();
                    };
                    // In case of an error
                    _socket.onerror = result.reject;
                });
        }
            
        return result.promise();
    }
	
    /** Does a full reload of the browser window */
    function handleFileReload(commandData) {
        return CommandManager.execute(Commands.FILE_CLOSE_ALL, { promptOnly: true }).done(function () {
            // Give everyone a chance to save their state - but don't let any problems block
            // us from quitting
            try {
                $(ProjectManager).triggerHandler("beforeAppClose");
            } catch (ex) {
                console.error(ex);
            }
            
            // Disable the cache to make reloads work
            _disableCache().always(function () {
                window.location.reload(true);
            });
        });
    }
    
    
    /* Register all the command handlers */
    
    // Show Developer Tools (optionally enabled)
    CommandManager.register(Strings.CMD_SHOW_DEV_TOOLS,       DEBUG_SHOW_DEVELOPER_TOOLS,   handleShowDeveloperTools)
        .setEnabled(!!brackets.app.showDeveloperTools);
    CommandManager.register(Strings.CMD_REFRESH_WINDOW,       DEBUG_REFRESH_WINDOW,         handleFileReload);
    CommandManager.register(Strings.CMD_NEW_BRACKETS_WINDOW,  DEBUG_NEW_BRACKETS_WINDOW,    _handleNewBracketsWindow);
    
    // Start with the "Run Tests" item disabled. It will be enabled later if the test file can be found.
    CommandManager.register(Strings.CMD_RUN_UNIT_TESTS,       DEBUG_RUN_UNIT_TESTS,         _runUnitTests)
        .setEnabled(false);
    
    CommandManager.register(Strings.CMD_SHOW_PERF_DATA,       DEBUG_SHOW_PERF_DATA,         _handleShowPerfData);
    CommandManager.register(Strings.CMD_SWITCH_LANGUAGE,      DEBUG_SWITCH_LANGUAGE,        _handleSwitchLanguage);
    
    // Node-related Commands
    CommandManager.register(Strings.CMD_ENABLE_NODE_DEBUGGER, DEBUG_ENABLE_NODE_DEBUGGER,   NodeDebugUtils.enableDebugger);
    CommandManager.register(Strings.CMD_LOG_NODE_STATE,       DEBUG_LOG_NODE_STATE,         NodeDebugUtils.logNodeState);
    CommandManager.register(Strings.CMD_RESTART_NODE,         DEBUG_RESTART_NODE,           NodeDebugUtils.restartNode);
    
    _enableRunTestsMenuItem();
    
    
    /*
     * Debug menu
     */
    var menu = Menus.addMenu(Strings.DEBUG_MENU, DEBUG_MENU, Menus.BEFORE, Menus.AppMenuBar.HELP_MENU);
    menu.addMenuItem(DEBUG_SHOW_DEVELOPER_TOOLS, KeyboardPrefs.showDeveloperTools);
    menu.addMenuItem(DEBUG_REFRESH_WINDOW, KeyboardPrefs.refreshWindow);
    menu.addMenuItem(DEBUG_NEW_BRACKETS_WINDOW);
    menu.addMenuDivider();
    menu.addMenuItem(DEBUG_SWITCH_LANGUAGE);
    menu.addMenuDivider();
    menu.addMenuItem(DEBUG_RUN_UNIT_TESTS);
    menu.addMenuItem(DEBUG_SHOW_PERF_DATA);
    menu.addMenuDivider();
    menu.addMenuItem(DEBUG_ENABLE_NODE_DEBUGGER);
    menu.addMenuItem(DEBUG_LOG_NODE_STATE);
    menu.addMenuItem(DEBUG_RESTART_NODE);
    
    
    // exposed for convenience, but not official API
    exports._runUnitTests = _runUnitTests;
});<|MERGE_RESOLUTION|>--- conflicted
+++ resolved
@@ -154,65 +154,20 @@
                     $submit.attr("disabled", false);
                 }
                 
-<<<<<<< HEAD
-=======
-                var $cancel = $("<button class='dialog-button btn left'>")
-                    .on("click", function () {
-                        $modal.modal('hide');
-                    })
-                    .text(Strings.LANGUAGE_CANCEL)
-                    .appendTo($footer);
-                
-                $submit = $("<button class='dialog-button btn primary'>")
-                    .text(Strings.LANGUAGE_SUBMIT)
-                    .on("click", function () {
-                        if (locale === undefined) {
-                            return;
-                        } else if (locale !== curLocale) {
-                            brackets.setLocale(locale);
-                            CommandManager.execute(DEBUG_REFRESH_WINDOW);
-                        }
-                    })
-                    .attr("disabled", "disabled")
-                    .appendTo($footer);
-                
-                $modal
-                    .appendTo(window.document.body)
-                    .modal({
-                        backdrop: "static",
-                        show: true
-                    })
-                    .on("hidden", function () {
-                        $(this).remove();
-                    });
-
-                function addLocale(text, val) {
-                    var $option = $("<option>")
-                        .text(text)
-                        .val(val)
-                        .appendTo($select);
-                }
-                
                 // returns the localized label for the given locale
                 // or the locale, if nothing found
                 function getLocalizedLabel(locale) {
-                    
-                    var key = "LOCALE_" + locale.toUpperCase().replace("-", "_"),
+                    var key  = "LOCALE_" + locale.toUpperCase().replace("-", "_"),
                         i18n = Strings[key];
                     
                     return i18n === undefined ? locale : i18n;
                 }
 
->>>>>>> 432ae558
                 // add system default
                 languages.push({label: Strings.LANGUAGE_SYSTEM_DEFAULT, language: null});
                 
                 // add english
-<<<<<<< HEAD
-                languages.push({label: "en",  language: "en"});
-=======
-                addLocale(getLocalizedLabel("en"), "en");
->>>>>>> 432ae558
+                languages.push({label: getLocalizedLabel("en"),  language: "en"});
                 
                 // inspect all children of dirEntry
                 entries.forEach(function (entry) {
@@ -227,11 +182,7 @@
                                 label += match[2].toUpperCase();
                             }
                             
-<<<<<<< HEAD
-                            languages.push({label: label, language: language});
-=======
-                            addLocale(getLocalizedLabel(label), language);
->>>>>>> 432ae558
+                            languages.push({label: getLocalizedLabel(label), language: language});
                         }
                     }
                 });
