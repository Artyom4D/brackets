/*
 * Copyright 2011 Adobe Systems Incorporated. All Rights Reserved.
 */
define(function(require, exports, module) {
    require("thirdparty/path-utils/path-utils.min");
    
    // Load dependent modules
    var CommandManager      = require("CommandManager")
    ,   Commands            = require("Commands")
    ,   NativeFileSystem    = require("NativeFileSystem").NativeFileSystem
    ,   ProjectManager      = require("ProjectManager")
    ,   DocumentManager     = require("DocumentManager")
    ,   EditorManager       = require("EditorManager")
    ,   EditorUtils         = require("EditorUtils")
    ,   Strings             = require("strings");
    ;
     
    /**
     * Handlers for commands related to file handling (opening, saving, etc.)
     */
    
    /** @type {jQueryObject} */
    var _title;
    /** @type {string} */
    var _currentFilePath;  // TODO: eliminate this and just use getCurrentDocument().file.fullPath
    /** @type {string} */
    var _currentTitlePath;
    
    function init(title) {
        _title = title;

        // Register global commands
        CommandManager.register(Commands.FILE_OPEN, handleFileOpen);
        CommandManager.register(Commands.FILE_ADD_TO_WORKING_SET, handleFileAddToWorkingSet);
        // TODO: For now, hook up File > New to the "new in project" handler. Eventually
        // File > New should open a new blank tab, and handleFileNewInProject should
        // be called from a "+" button in the project
        CommandManager.register(Commands.FILE_NEW, handleFileNewInProject);
        CommandManager.register(Commands.FILE_SAVE, handleFileSave);
        CommandManager.register(Commands.FILE_CLOSE, handleFileClose);
        CommandManager.register(Commands.FILE_CLOSE_ALL, handleFileCloseAll);
        CommandManager.register(Commands.FILE_QUIT, handleFileQuit);
        
        
        $(DocumentManager).on("dirtyFlagChange", handleDirtyChange);
        $(DocumentManager).on("currentDocumentChange", handleCurrentDocumentChange);
    };

    function handleCurrentDocumentChange() {
        var newDocument = DocumentManager.getCurrentDocument();
        
        if (newDocument != null) {
            var fullPath = newDocument.file.fullPath;
    
            _currentFilePath = _currentTitlePath = fullPath;

            // In the main toolbar, show the project-relative path (if the file is inside the current project)
            // or the full absolute path (if it's not in the project).
            _currentTitlePath = ProjectManager.makeProjectRelativeIfPossible(fullPath);
            
        } else {
            _currentFilePath = _currentTitlePath = null;
        }
        
        // Update title text & "dirty dot" display
        updateTitle();
    }
    
    function handleDirtyChange(event, changedDoc) {
        if (changedDoc.file.fullPath == _currentFilePath) {
            updateTitle();
        }
    }

    function updateTitle() {
        var currentDoc = DocumentManager.getCurrentDocument();
        if (currentDoc) {
            _title.text( _currentTitlePath + (currentDoc.isDirty ? " \u2022" : "") );
        } else {
            _title.text("");
        }
    }
    
<<<<<<< HEAD
    function handleFileAddToWorkingSet(commandData){
        handleFileOpen(commandData)
        DocumentManager.addToWorkingSet(DocumentManager.getCurrentDocument());
=======
    function handleFileAddToWorkingSet(fullPath){
        handleFileOpen(fullPath).done(function(doc) {
            DocumentManager.addToWorkingSet(doc);
        });
>>>>>>> ca08e75c
    }

    function handleFileOpen(commandData) {
        var fullPath = null;
        if( commandData )
            fullPath = commandData.fullPath;    
        
        var result = doOpenWithOptionalPath(fullPath);
        result.always(function() {
            EditorManager.focusEditor();
        });
        return result;
    }

    /**
     * @private
     * Creates a document and displays an editor for the specified file path. 
     * If no path is specified, a file prompt is provided for input.
     * @return {Deferred} a jQuery Deferred that will be resolved with a new 
     *  document for the specified file path, or rejected if the file can not be read.
     */
    function doOpenWithOptionalPath(fullPath) {
        var result;
        if (!fullPath) {
            // Prompt the user with a dialog
            // TODO: we're relying on this to not be asynchronous--is that safe?
            NativeFileSystem.showOpenDialog(false, false, Strings.OPEN_FILE, ProjectManager.getProjectRoot().fullPath,
                ["htm", "html", "js", "css"], function(files) {
                    if (files.length > 0) {
                        result = doOpen(files[0]);
                        return;
                    }
                });
        }
        else {
            result = doOpen(fullPath);
        }
        if (!result)
            result = (new $.Deferred()).reject();
        return result;
    }

    /**
     * @private
     * Creates a document and displays an editor for the specified file path.
     * @return {Deferred} a jQuery Deferred that will be resolved with a new 
     *  document for the specified file path, or rejected if the file can not be read.
     */
    function doOpen(fullPath) {
        
        var result = new $.Deferred();
        if (!fullPath) {
            console.log("doOpen() called without fullPath");
            return result.reject();
        }
        
<<<<<<< HEAD
        var document = DocumentManager.getDocumentForPath(fullPath);
        if (document != null) {
=======
        // TODO: we should implement something like NativeFileSystem.resolveNativeFileSystemURL() (similar
        // to what's in the standard file API) to get a FileEntry, rather than manually constructing it
        var fileEntry = new NativeFileSystem.FileEntry(fullPath);

        var doc = DocumentManager.getDocumentForFile(fileEntry);
        if (doc != null) {
>>>>>>> ca08e75c
            // File already open - don't need to load it, just switch to it in the UI
            DocumentManager.showInEditor(doc);
            result.resolve(doc);
            
        } else {
<<<<<<< HEAD
            // File wasn't open before, so we must load its contents into a new document
            var reader = new NativeFileSystem.FileReader();
            var fileEntry = new NativeFileSystem.FileEntry(fullPath);

            fileEntry.file(function(file) {
                reader.onload = function(event) {
                    // Create a new editor initialized with the file's content, and bind it to a Document
                    document = EditorManager.createDocumentAndEditor(fileEntry, event.target.result);
                    
                    // Switch to new document in the UI
                    DocumentManager.showInEditor(document);
                    result.resolve();
                };
=======
            var docResult = EditorManager.createDocumentAndEditor(fileEntry);
>>>>>>> ca08e75c

            docResult.done(function(doc) {
                DocumentManager.showInEditor(doc);
                result.resolve(doc);
            });
            
            docResult.fail(function(error) {
                EditorUtils.showFileOpenError(error.code, fullPath);
                result.reject();
            });
        }

        return result;
    }
    
    function handleFileNewInProject() {
        // Determine the directory to put the new file
        // If a file is currently selected, put it next to it.
        // If a directory is currently selected, put it in it.
        // If nothing is selected, put it at the root of the project
        var baseDir, 
            selected = ProjectManager.getSelectedItem() || ProjectManager.getProjectRoot();
        
        baseDir = selected.fullPath;
        if (selected.isFile) 
            baseDir = baseDir.substr(0, baseDir.lastIndexOf("/"));
        
        // Create the new node. The createNewItem function does all the heavy work
        // of validating file name, creating the new file and selecting.
        var deferred = _getUntitledFileSuggestion(baseDir, "Untitled", ".js");
        var createWithSuggestedName = function ( suggestedName ) {
            ProjectManager.createNewItem(baseDir, suggestedName, false).pipe( deferred.resolve, deferred.reject, deferred.notify );
        };

        deferred.done( createWithSuggestedName );
        deferred.fail( function createWithDefault() { createWithSuggestedName( "Untitled.js" ); } );
        return deferred;
    }
    
    
    function handleFileSave() {
        return doSave( DocumentManager.getCurrentDocument() );
    }
    
    function doSave(docToSave) {
        var result = new $.Deferred();
        
        if (docToSave && docToSave.isDirty) {
            var fileEntry = docToSave.file;
            
            //setup our resolve and reject handlers
            result.done( function fileSaved() { 
                docToSave.markClean();
            });

            result.fail( function fileError(error) { 
                showSaveFileError(error.code, fileEntry.fullPath);
            });

            fileEntry.createWriter(
                function(writer) {
                    writer.onwriteend = function() {
                        result.resolve();
                    }
                    writer.onerror = function(error) {
                        result.reject(error);
                    }

                    // TODO (jasonsj): Blob instead of string
                    writer.write( docToSave.getText() );
                },
                function(error) {
                    result.reject(error);
                }
            );
        }
        else {
            result.resolve();
        }
        result.always(function() {
            EditorManager.focusEditor();
        });
        return result;
    }
    
    /**
     * Saves all unsaved documents. Returns a Promise that will be resolved once ALL the save
     * operations have been completed. If any ONE save operation fails, an error dialog is immediately
     * shown and the promise fails.
     * TODO: But subsequent save operations continue in the background, and if more fail the error
     * dialogs will stack up on top of the old one.
     *
     * @return {$.Promise}
     */
<<<<<<< HEAD
    function handleFileClose( commandData ) {
        var doc = null;
        if(commandData)
            doc = commandData.doc;
        
=======
    function saveAll() {
        var saveResults = [];
>>>>>>> ca08e75c
        
        DocumentManager.getWorkingSet().forEach(function(doc) {
            saveResults.push( doSave(doc) );
        });
        
        // Aggregate all the file-save Deferreds into one master
        // (p.s., it would be nice if $.when() accepted an array instead of varargs, but oh well...)
        var overallResult = $.when.apply($, saveResults);
        
        return overallResult;
    }
    

    /**
     * Closes the specified document. Prompts user about saving file if document is dirty.
     *
     * @param {?Document} doc  Document to close; assumes the current document if null.
     * @param {boolean} promptOnly  If true, only displays the relevant confirmation UI and does NOT
     *          actually close the document. This is useful when chaining file-close together with
     *          other user prompts that may be cancelable.
     * @return {$.Deferred}
     */
    function handleFileClose( doc, promptOnly ) {
        
        // utility function for handleFileClose: closes document & removes from working set
        function doClose(doc) {
            if (!promptOnly) {
                // This selects a different document if the working set has any other options
                DocumentManager.closeDocument(doc);
            
                EditorManager.focusEditor();
            }
        }
        
        
        var result = new $.Deferred();
        
        // Default to current document if doc is null
        if (!doc)
            doc =  DocumentManager.getCurrentDocument();
        // No-op if called when nothing is open; TODO: should command be grayed out instead?
        if (!doc)
            return;
        
        if (doc.isDirty) {
            var filename = PathUtils.parseUrl(doc.file.fullPath).filename;
            
            brackets.showModalDialog(
                  brackets.DIALOG_ID_SAVE_CLOSE
                , Strings.SAVE_CLOSE_TITLE
                , Strings.format(Strings.SAVE_CLOSE_MESSAGE, filename )
            ).done(function(id) {
                if (id === brackets.DIALOG_BTN_CANCEL) {
                    result.reject();
                }
                else if (id === brackets.DIALOG_BTN_OK) {
                    doSave(doc)
                        .done(function() {
                            doClose(doc);
                            result.resolve();
                        })
                        .fail(function() {
                            result.reject();
                        });
                }
                else {
                    // This is the "Don't Save" case--we can just go ahead and close the file.
                    doClose(doc);
                    result.resolve();
                }
            });
            result.always(function() {
                EditorManager.focusEditor();
            });
        }
        else {
            // Doc is not dirty, just close
            doClose(doc);
            EditorManager.focusEditor();
            result.resolve();
        }
        return result;
    }
    
    /**
     * Closes all open documents; equivalent to calling handleFileClose() for each document, except
     * that unsaved changes are confirmed once, in bulk.
     * @param {boolean} promptOnly  If true, only displays the relevant confirmation UI and does NOT
     *          actually close any documents. This is useful when chaining close-all together with
     *          other user prompts that may be cancelable.
     * @return {$.Deferred}
     */
    function handleFileCloseAll(promptOnly) {
        var result = new $.Deferred();
        
        var unsavedDocs = DocumentManager.getWorkingSet().filter( function(doc) {
            return doc.isDirty;
        });
        
        if (unsavedDocs.length == 0) {
            // No unsaved changes, so we can proceed without a prompt
            result.resolve();
            
        } else if (unsavedDocs.length == 1) {
            // Only one unsaved file: show the usual single-file-close confirmation UI
            handleFileClose( unsavedDocs[0], promptOnly ).done( function() {
                // still need to close any other, non-unsaved documents
                result.resolve();
            }).fail( function() {
                result.reject();
            });
            
        } else {
            // Multiple unsaved files: show a single bulk prompt listing all files
            var message = Strings.SAVE_CLOSE_MULTI_MESSAGE;
            
            message += "<ul>";
            unsavedDocs.forEach(function(doc) {
                message += "<li>" + ProjectManager.makeProjectRelativeIfPossible(doc.file.fullPath) + "</li>";
            });
            message += "</ul>";
            
            brackets.showModalDialog(
                  brackets.DIALOG_ID_SAVE_CLOSE
                , Strings.SAVE_CLOSE_TITLE
                , message
            ).done(function(id) {
                if (id === brackets.DIALOG_BTN_CANCEL) {
                    result.reject();
                }
                else if (id === brackets.DIALOG_BTN_OK) {
                    // Save all unsaved files, then if that succeeds, close all
                    saveAll().done( function() {
                        result.resolve();
                    }).fail( function() {
                        result.reject();
                    });
                }
                else {
                    // "Don't Save" case--we can just go ahead and close all  files.
                    result.resolve();
                }
            });
        }
        
        // If all the unsaved-changes confirmations pan out above, then go ahead & close all editors
        // NOTE: this still happens before any done() handlers added by our caller, because jQ
        // guarantees that handlers run in the order they are added.
        result.done(function() {
            if (!promptOnly)
                DocumentManager.closeAll();
        });
        
        return result;
    }
    
    
    /** Confirms any unsaved changes, then exits Brackets */
    function handleFileQuit() {
        handleFileCloseAll(false)
        .done(function() {
            window.close();  // TODO: call a native API to quit the whole app
        });
        // if fail, don't exit: user canceled (or asked us to save changes first, but we failed to do so)
    }

    /**
     * @private
     * Ensures the suggested file name doesn't already exit.
     * @param {string} dir  The directory to use
     * @param {string} baseFileName  The base to start with, "-n" will get appened to make unique
     * @param {string} fileExt  The file extension
     */
    function _getUntitledFileSuggestion( dir, baseFileName, fileExt ) {
        var result = new $.Deferred();
        var suggestedName = baseFileName + fileExt;
        var dirEntry = new NativeFileSystem.DirectoryEntry(dir);

        result.progress( function attemptNewName( suggestedName, nextIndexToUse ) {
            if( nextIndexToUse > 99 ) {
                //we've tried this enough
                result.reject();
                return;
            }

            //check this name
            dirEntry.getFile( suggestedName
                            , {}
                            , function successCallback(entry){
                                //file exists, notify to the next progress
                                result.notify(baseFileName + "-" + nextIndexToUse + fileExt , nextIndexToUse + 1);
                                }
                             , function errorCallback(error) {
                                //most likely error is FNF, user is better equiped to handle the rest
                                result.resolve(suggestedName);
                                }
                            );
        });

        //kick it off
        result.notify(baseFileName + fileExt , 1);

        return result;
    }

    function showSaveFileError(code, path) {
        return brackets.showModalDialog(
              brackets.DIALOG_ID_ERROR
            , Strings.ERROR_SAVING_FILE_TITLE
            , Strings.format(
                    Strings.ERROR_SAVING_FILE
                  , path
                  , EditorUtils.getFileErrorString(code))
        );
    }

    // Define public API
    exports.init = init;
});
<|MERGE_RESOLUTION|>--- conflicted
+++ resolved
@@ -81,22 +81,16 @@
         }
     }
     
-<<<<<<< HEAD
     function handleFileAddToWorkingSet(commandData){
-        handleFileOpen(commandData)
-        DocumentManager.addToWorkingSet(DocumentManager.getCurrentDocument());
-=======
-    function handleFileAddToWorkingSet(fullPath){
-        handleFileOpen(fullPath).done(function(doc) {
+        handleFileOpen(commandData).done(function(doc) {
             DocumentManager.addToWorkingSet(doc);
         });
->>>>>>> ca08e75c
     }
 
     function handleFileOpen(commandData) {
         var fullPath = null;
         if( commandData )
-            fullPath = commandData.fullPath;    
+            fullPath = commandData.fullPath;
         
         var result = doOpenWithOptionalPath(fullPath);
         result.always(function() {
@@ -147,39 +141,16 @@
             return result.reject();
         }
         
-<<<<<<< HEAD
-        var document = DocumentManager.getDocumentForPath(fullPath);
-        if (document != null) {
-=======
-        // TODO: we should implement something like NativeFileSystem.resolveNativeFileSystemURL() (similar
-        // to what's in the standard file API) to get a FileEntry, rather than manually constructing it
-        var fileEntry = new NativeFileSystem.FileEntry(fullPath);
-
-        var doc = DocumentManager.getDocumentForFile(fileEntry);
+        var doc = DocumentManager.getDocumentForPath(fullPath);
         if (doc != null) {
->>>>>>> ca08e75c
             // File already open - don't need to load it, just switch to it in the UI
             DocumentManager.showInEditor(doc);
             result.resolve(doc);
             
         } else {
-<<<<<<< HEAD
-            // File wasn't open before, so we must load its contents into a new document
-            var reader = new NativeFileSystem.FileReader();
+            // File wasn't open before, so we must create a new document for it
             var fileEntry = new NativeFileSystem.FileEntry(fullPath);
-
-            fileEntry.file(function(file) {
-                reader.onload = function(event) {
-                    // Create a new editor initialized with the file's content, and bind it to a Document
-                    document = EditorManager.createDocumentAndEditor(fileEntry, event.target.result);
-                    
-                    // Switch to new document in the UI
-                    DocumentManager.showInEditor(document);
-                    result.resolve();
-                };
-=======
             var docResult = EditorManager.createDocumentAndEditor(fileEntry);
->>>>>>> ca08e75c
 
             docResult.done(function(doc) {
                 DocumentManager.showInEditor(doc);
@@ -274,16 +245,8 @@
      *
      * @return {$.Promise}
      */
-<<<<<<< HEAD
-    function handleFileClose( commandData ) {
-        var doc = null;
-        if(commandData)
-            doc = commandData.doc;
-        
-=======
     function saveAll() {
         var saveResults = [];
->>>>>>> ca08e75c
         
         DocumentManager.getWorkingSet().forEach(function(doc) {
             saveResults.push( doSave(doc) );
@@ -306,11 +269,14 @@
      *          other user prompts that may be cancelable.
      * @return {$.Deferred}
      */
-    function handleFileClose( doc, promptOnly ) {
+    function handleFileClose( commandData ) {
+        var doc = null;
+        if(commandData)
+            doc = commandData.doc;
         
         // utility function for handleFileClose: closes document & removes from working set
         function doClose(doc) {
-            if (!promptOnly) {
+            if (!commandData || !commandData.promptOnly) {
                 // This selects a different document if the working set has any other options
                 DocumentManager.closeDocument(doc);
             
@@ -376,7 +342,7 @@
      *          other user prompts that may be cancelable.
      * @return {$.Deferred}
      */
-    function handleFileCloseAll(promptOnly) {
+    function handleFileCloseAll(commandData) {
         var result = new $.Deferred();
         
         var unsavedDocs = DocumentManager.getWorkingSet().filter( function(doc) {
@@ -389,7 +355,8 @@
             
         } else if (unsavedDocs.length == 1) {
             // Only one unsaved file: show the usual single-file-close confirmation UI
-            handleFileClose( unsavedDocs[0], promptOnly ).done( function() {
+            var fileCloseArgs = { doc: unsavedDocs[0], promptOnly: promptOnly };
+            handleFileClose(fileCloseArgs).done( function() {
                 // still need to close any other, non-unsaved documents
                 result.resolve();
             }).fail( function() {
@@ -433,7 +400,7 @@
         // NOTE: this still happens before any done() handlers added by our caller, because jQ
         // guarantees that handlers run in the order they are added.
         result.done(function() {
-            if (!promptOnly)
+            if (!commandData.promptOnly)
                 DocumentManager.closeAll();
         });
         
@@ -443,7 +410,8 @@
     
     /** Confirms any unsaved changes, then exits Brackets */
     function handleFileQuit() {
-        handleFileCloseAll(false)
+        var closeAllArgs = { promptOnly: false };
+        handleFileCloseAll(closeAllArgs)
         .done(function() {
             window.close();  // TODO: call a native API to quit the whole app
         });
