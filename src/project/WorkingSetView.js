--- conflicted
+++ resolved
@@ -31,30 +31,21 @@
     
     /**
      * @private
-<<<<<<< HEAD
-     */
-    function _updateScrollShadow() {
-        // in-lieu of resize events, manually trigger contentChanged to update scroll shadows
-        $openFilesContainer.triggerHandler("contentChanged");
-=======
      * Redraw selection when list size changes or DocumentManager currentDocument changes.
      */
     function _fireSelectionChanged() {
         // redraw selection
         $openFilesList.trigger("selectionChanged");
->>>>>>> 63503add
+
+        // in-lieu of resize events, manually trigger contentChanged to update scroll shadows
+        $openFilesContainer.triggerHandler("contentChanged");
     }
 
     /**
      * @private
-<<<<<<< HEAD
-     */
-    function _hideShowOpenFileHeader() {
-=======
      * Shows/Hides open files list based on working set content.
      */
     function _updateOpenFilesContainer() {
->>>>>>> 63503add
         if (DocumentManager.getWorkingSet().length === 0) {
             $openFilesContainer.hide();
         } else {
@@ -62,13 +53,7 @@
         }
         
         ViewUtils.updateChildrenToParentScrollwidth($openFilesContainer);
-<<<<<<< HEAD
-        
-        // redraw shadows
-        _updateScrollShadow();
-=======
         _fireSelectionChanged();
->>>>>>> 63503add
     }
     
     /** 
@@ -283,15 +268,9 @@
 
     $(FileViewController).on("documentSelectionFocusChange", function (event, eventTarget) {
         _handleDocumentSelectionChange();
-<<<<<<< HEAD
-        
-        // redraw selection
-        $openFilesList.triggerHandler("selectionChanged");
         
         // redraw shadows
-        _updateScrollShadow();
-=======
->>>>>>> 63503add
+        _fireSelectionChanged();
     });
 
     _updateOpenFilesContainer();
