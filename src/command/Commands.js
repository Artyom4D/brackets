--- conflicted
+++ resolved
@@ -78,14 +78,11 @@
     exports.VIEW_INCREASE_FONT_SIZE     = "view.increaseFontSize";
     exports.VIEW_DECREASE_FONT_SIZE     = "view.decreaseFontSize";
     exports.VIEW_RESTORE_FONT_SIZE      = "view.restoreFontSize";
-<<<<<<< HEAD
+    exports.VIEW_SCROLL_LINE_UP         = "view.scrollLineUp";
+    exports.VIEW_SCROLL_LINE_DOWN       = "view.scrollLineDown";
     exports.TOGGLE_LINE_NUMBERS         = "view.toggleLineNumbers";
     exports.TOGGLE_ACTIVE_LINE          = "view.toggleActiveLine";
     exports.TOGGLE_WORD_WRAP            = "view.toggleWordWrap";
-=======
-    exports.VIEW_SCROLL_LINE_UP         = "view.scrollLineUp";
-    exports.VIEW_SCROLL_LINE_DOWN       = "view.scrollLineDown";
->>>>>>> e0e0edcc
     exports.TOGGLE_JSLINT               = "debug.jslint";
     exports.SORT_WORKINGSET_BY_ADDED    = "view.sortWorkingSetByAdded";
     exports.SORT_WORKINGSET_BY_NAME     = "view.sortWorkingSetByName";
