--- conflicted
+++ resolved
@@ -979,249 +979,6 @@
     // function removeMenu(id) {
     //     NOT IMPLEMENTED
     // }
-<<<<<<< HEAD
-=======
-    
-    AppInit.htmlReady(function () {
-        /*
-         * File menu
-         */
-        var menu;
-        menu = addMenu(Strings.FILE_MENU, AppMenuBar.FILE_MENU);
-        menu.addMenuItem(Commands.FILE_NEW);
-        menu.addMenuItem(Commands.FILE_NEW_FOLDER);
-        menu.addMenuItem(Commands.FILE_OPEN);
-        menu.addMenuItem(Commands.FILE_OPEN_FOLDER);
-        menu.addMenuItem(Commands.FILE_CLOSE);
-        menu.addMenuItem(Commands.FILE_CLOSE_ALL);
-        menu.addMenuDivider();
-        menu.addMenuItem(Commands.FILE_SAVE);
-        menu.addMenuItem(Commands.FILE_SAVE_ALL);
-        menu.addMenuDivider();
-        menu.addMenuItem(Commands.FILE_LIVE_FILE_PREVIEW);
-        menu.addMenuItem(Commands.FILE_LIVE_HIGHLIGHT);
-        menu.addMenuItem(Commands.FILE_PROJECT_SETTINGS);
-        
-        // supress redundant quit menu item on mac
-        if (brackets.platform !== "mac" && !brackets.inBrowser) {
-            menu.addMenuDivider();
-            menu.addMenuItem(Commands.FILE_QUIT);
-        }
-
-        /*
-         * Edit  menu
-         */
-        menu = addMenu(Strings.EDIT_MENU, AppMenuBar.EDIT_MENU);
-        menu.addMenuItem(Commands.EDIT_UNDO);
-        menu.addMenuItem(Commands.EDIT_REDO);
-        menu.addMenuDivider();
-        menu.addMenuItem(Commands.EDIT_CUT);
-        menu.addMenuItem(Commands.EDIT_COPY);
-        menu.addMenuItem(Commands.EDIT_PASTE);
-        menu.addMenuDivider();
-        menu.addMenuItem(Commands.EDIT_SELECT_ALL);
-        menu.addMenuItem(Commands.EDIT_SELECT_LINE);
-        menu.addMenuDivider();
-        menu.addMenuItem(Commands.EDIT_FIND);
-        menu.addMenuItem(Commands.EDIT_FIND_IN_FILES);
-        menu.addMenuItem(Commands.EDIT_FIND_NEXT);
-
-        menu.addMenuItem(Commands.EDIT_FIND_PREVIOUS);
-
-        menu.addMenuDivider();
-        menu.addMenuItem(Commands.EDIT_REPLACE);
-        menu.addMenuDivider();
-        menu.addMenuItem(Commands.EDIT_INDENT);
-        menu.addMenuItem(Commands.EDIT_UNINDENT);
-        menu.addMenuItem(Commands.EDIT_DUPLICATE);
-        menu.addMenuItem(Commands.EDIT_DELETE_LINES);
-        menu.addMenuItem(Commands.EDIT_LINE_UP);
-        menu.addMenuItem(Commands.EDIT_LINE_DOWN);
-        menu.addMenuDivider();
-        menu.addMenuItem(Commands.EDIT_LINE_COMMENT);
-        menu.addMenuItem(Commands.EDIT_BLOCK_COMMENT);
-
-        /*
-         * View menu
-         */
-        menu = addMenu(Strings.VIEW_MENU, AppMenuBar.VIEW_MENU);
-        menu.addMenuItem(Commands.VIEW_HIDE_SIDEBAR);
-        menu.addMenuDivider();
-        menu.addMenuItem(Commands.VIEW_INCREASE_FONT_SIZE);
-        menu.addMenuItem(Commands.VIEW_DECREASE_FONT_SIZE);
-        menu.addMenuItem(Commands.VIEW_RESTORE_FONT_SIZE);
-        menu.addMenuDivider();
-        menu.addMenuItem(Commands.TOGGLE_JSLINT);
-
-        /*
-         * Navigate menu
-         */
-        menu = addMenu(Strings.NAVIGATE_MENU, AppMenuBar.NAVIGATE_MENU);
-        menu.addMenuItem(Commands.NAVIGATE_QUICK_OPEN);
-        menu.addMenuItem(Commands.NAVIGATE_GOTO_LINE);
-
-        menu.addMenuItem(Commands.NAVIGATE_GOTO_DEFINITION);
-        menu.addMenuItem(Commands.NAVIGATE_GOTO_JSLINT_ERROR);
-        menu.addMenuDivider();
-        menu.addMenuItem(Commands.NAVIGATE_NEXT_DOC);
-        menu.addMenuItem(Commands.NAVIGATE_PREV_DOC);
-        menu.addMenuDivider();
-        menu.addMenuItem(Commands.NAVIGATE_SHOW_IN_FILE_TREE);
-        menu.addMenuDivider();
-        menu.addMenuItem(Commands.TOGGLE_QUICK_EDIT);
-        menu.addMenuItem(Commands.QUICK_EDIT_PREV_MATCH);
-        menu.addMenuItem(Commands.QUICK_EDIT_NEXT_MATCH);
-
-        /*
-         * Help menu
-         */
-        menu = addMenu(Strings.HELP_MENU, AppMenuBar.HELP_MENU);
-        menu.addMenuItem(Commands.HELP_CHECK_FOR_UPDATE);
-
-        menu.addMenuDivider();
-        if (brackets.config.how_to_use_url) {
-            menu.addMenuItem(Commands.HELP_HOW_TO_USE_BRACKETS);
-        }
-        if (brackets.config.forum_url) {
-            menu.addMenuItem(Commands.HELP_FORUM);
-        }
-        if (brackets.config.release_notes_url) {
-            menu.addMenuItem(Commands.HELP_RELEASE_NOTES);
-        }
-        if (brackets.config.report_issue_url) {
-            menu.addMenuItem(Commands.HELP_REPORT_AN_ISSUE);
-        }
-
-        menu.addMenuDivider();
-        menu.addMenuItem(Commands.HELP_SHOW_EXT_FOLDER);
-
-
-        var hasAboutItem = (brackets.platform !== "mac" || brackets.inBrowser);
-        
-        // Add final divider only if we have a twitter URL or about item
-        if (hasAboutItem || brackets.config.twitter_url) {
-            menu.addMenuDivider();
-        }
-        
-        if (brackets.config.twitter_url) {
-            menu.addMenuItem(Commands.HELP_TWITTER);
-        }
-        // supress redundant about menu item in mac shell
-        if (hasAboutItem) {
-            menu.addMenuItem(Commands.HELP_ABOUT);
-        }
-
-        /*
-         * Context Menus
-         */
-        var project_cmenu = registerContextMenu(ContextMenuIds.PROJECT_MENU);
-        project_cmenu.addMenuItem(Commands.FILE_NEW);
-        project_cmenu.addMenuItem(Commands.FILE_NEW_FOLDER);
-        project_cmenu.addMenuItem(Commands.FILE_RENAME);
-        project_cmenu.addMenuDivider();
-        project_cmenu.addMenuItem(Commands.EDIT_FIND_IN_SUBTREE);
-
-        var working_set_cmenu = registerContextMenu(ContextMenuIds.WORKING_SET_MENU);
-        working_set_cmenu.addMenuItem(Commands.FILE_CLOSE);
-        working_set_cmenu.addMenuItem(Commands.FILE_SAVE);
-        working_set_cmenu.addMenuItem(Commands.FILE_RENAME);
-        working_set_cmenu.addMenuItem(Commands.NAVIGATE_SHOW_IN_FILE_TREE);
-        working_set_cmenu.addMenuDivider();
-        working_set_cmenu.addMenuItem(Commands.EDIT_FIND_IN_SUBTREE);
-        working_set_cmenu.addMenuDivider();
-        working_set_cmenu.addMenuItem(Commands.SORT_WORKINGSET_BY_ADDED);
-        working_set_cmenu.addMenuItem(Commands.SORT_WORKINGSET_BY_NAME);
-        working_set_cmenu.addMenuItem(Commands.SORT_WORKINGSET_BY_TYPE);
-        working_set_cmenu.addMenuDivider();
-        working_set_cmenu.addMenuItem(Commands.SORT_WORKINGSET_AUTO);
-
-        var editor_cmenu = registerContextMenu(ContextMenuIds.EDITOR_MENU);
-        editor_cmenu.addMenuItem(Commands.TOGGLE_QUICK_EDIT);
-        editor_cmenu.addMenuItem(Commands.EDIT_SELECT_ALL);
-
-        var inline_editor_cmenu = registerContextMenu(ContextMenuIds.INLINE_EDITOR_MENU);
-        inline_editor_cmenu.addMenuItem(Commands.TOGGLE_QUICK_EDIT);
-        inline_editor_cmenu.addMenuItem(Commands.EDIT_SELECT_ALL);
-        inline_editor_cmenu.addMenuDivider();
-        inline_editor_cmenu.addMenuItem(Commands.QUICK_EDIT_PREV_MATCH);
-        inline_editor_cmenu.addMenuItem(Commands.QUICK_EDIT_NEXT_MATCH);
-        
-        /**
-         * Context menu for code editors (both full-size and inline)
-         * Auto selects the word the user clicks if the click does not occur over
-         * an existing selection
-         */
-        $("#editor-holder").on("contextmenu", function (e) {
-            if ($(e.target).parents(".CodeMirror-gutter").length !== 0) {
-                return;
-            }
-            
-            // Note: on mousedown before this event, CodeMirror automatically checks mouse pos, and
-            // if not clicking on a selection moves the cursor to click location. When triggered
-            // from keyboard, no pre-processing occurs and the cursor/selection is left as is.
-            
-            var editor = EditorManager.getFocusedEditor(),
-                inlineWidget = EditorManager.getFocusedInlineWidget();
-            
-            if (editor) {
-                // If there's just an insertion point select the word token at the cursor pos so
-                // it's more clear what the context menu applies to.
-                if (!editor.hasSelection()) {
-                    editor.selectWordAt(editor.getCursorPos());
-                    
-                    // Prevent menu from overlapping text by moving it down a little
-                    // Temporarily backout this change for now to help mitigate issue #1111,
-                    // which only happens if mouse is not over context menu. Better fix
-                    // requires change to bootstrap, which is too risky for now.
-                    //e.pageY += 6;
-                }
-                
-                // Inline text editors have a different context menu (safe to assume it's not some other
-                // type of inline widget since we already know an Editor has focus)
-                if (inlineWidget) {
-                    inline_editor_cmenu.open(e);
-                } else {
-                    editor_cmenu.open(e);
-                }
-            }
-        });
-
-        /**
-         * Context menus for folder tree & working set list
-         */
-        $("#project-files-container").on("contextmenu", function (e) {
-            project_cmenu.open(e);
-        });
-
-        $("#open-files-container").on("contextmenu", function (e) {
-            working_set_cmenu.open(e);
-        });
-
-        // Prevent the browser context menu since Brackets creates a custom context menu
-        $(window).contextmenu(function (e) {
-            e.preventDefault();
-        });
-        
-        /*
-         * General menu event processing
-         */
-        // Prevent clicks on top level menus and menu items from taking focus
-        $(window.document).on("mousedown", ".dropdown", function (e) {
-            e.preventDefault();
-        });
-
-        // Switch menus when the mouse enters an adjacent menu
-        // Only open the menu if another one has already been opened
-        // by clicking
-        $(window.document).on("mouseenter", "#main-toolbar .dropdown", function (e) {
-            var open = $(this).siblings(".open");
-            if (open.length > 0) {
-                open.removeClass("open");
-                $(this).addClass("open");
-            }
-        });
-    });
->>>>>>> ce157e90
 
     // Define public API
     exports.AppMenuBar = AppMenuBar;
