--- conflicted
+++ resolved
@@ -15,11 +15,7 @@
         "spec/InlineEditorProviders-test.js",
         "spec/MultiRangeInlineEditor-test.js",
         "spec/LiveDevelopment-test.js",
-<<<<<<< HEAD
+        "spec/CommandManager-test.js",
         "spec/ViewUtils-test.js",
         "spec/Menu-test.js"]
-=======
-        "spec/CommandManager-test.js",
-        "spec/ViewUtils-test.js"]
->>>>>>> 5f3c9c2c
 }