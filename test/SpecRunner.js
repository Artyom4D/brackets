/*jslint vars: true, plusplus: true, devel: true, browser: true, nomen: true, indent: 4, maxerr: 50 */
/*global require: false, define: false, $: false */

// Set the baseUrl to brackets/src
require.config({
    baseUrl: "../src"
});

define(function (require, exports, module) {
    'use strict';
    
    // Utility dependency
    var SpecRunnerUtils = require("spec/SpecRunnerUtils.js");

    // Unique key for unit testing
    localStorage.setItem("preferencesKey", SpecRunnerUtils.TEST_PREFERENCES_KEY);

    // Commenting out since Jason is removing these tests and rewritting them in InlineEditorProviders-test
    //    require("spec/EditorManager-test.js");

    // Load test specs
    require("spec/LowLevelFileIO-test.js");
    require("spec/DocumentCommandHandlers-test.js");
    require("spec/NativeFileSystem-test.js");
    require("spec/PreferencesManager-test.js");
    require("spec/Editor-test.js");
<<<<<<< HEAD
=======
    
    // TODO: commenting this out for now. These tests need to be rewritten for the new inline syncing code.
    // See comment in EditorManager-test.js.
    // require("spec/EditorManager-test.js");

>>>>>>> 1a6605a4
    require("spec/ProjectManager-test.js");
    require("spec/WorkingSetView-test.js");
    require("spec/KeyMap-test.js");
    require("spec/FileIndexManager-test.js");
    require("spec/CodeHintUtils-test.js");
    require("spec/CSSUtils-test.js");
    require("spec/InlineEditorProviders-test.js");

    // Clean up preferencesKey
    $(window).unload(function () {
        localStorage.removeItem("preferencesKey");
    });
});<|MERGE_RESOLUTION|>--- conflicted
+++ resolved
@@ -15,23 +15,17 @@
     // Unique key for unit testing
     localStorage.setItem("preferencesKey", SpecRunnerUtils.TEST_PREFERENCES_KEY);
 
-    // Commenting out since Jason is removing these tests and rewritting them in InlineEditorProviders-test
-    //    require("spec/EditorManager-test.js");
-
     // Load test specs
     require("spec/LowLevelFileIO-test.js");
     require("spec/DocumentCommandHandlers-test.js");
     require("spec/NativeFileSystem-test.js");
     require("spec/PreferencesManager-test.js");
     require("spec/Editor-test.js");
-<<<<<<< HEAD
-=======
     
     // TODO: commenting this out for now. These tests need to be rewritten for the new inline syncing code.
     // See comment in EditorManager-test.js.
     // require("spec/EditorManager-test.js");
 
->>>>>>> 1a6605a4
     require("spec/ProjectManager-test.js");
     require("spec/WorkingSetView-test.js");
     require("spec/KeyMap-test.js");
